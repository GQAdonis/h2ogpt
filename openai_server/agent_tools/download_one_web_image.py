--- conflicted
+++ resolved
@@ -69,13 +69,8 @@
 
     parser = argparse.ArgumentParser(description="Download one image from the web based on a search text")
     parser.add_argument("--text", type=str, required=True, help="The text to search for")
-<<<<<<< HEAD
-    # file
-    parser.add_argument("--file", type=str, help="The file name to save the image to")
-=======
     #file
     parser.add_argument("--output", "--file", type=str, help="The file name to save the image to")
->>>>>>> c626c1de
     args = parser.parse_args()
     download_image(text=args.text, file=args.file)
 
