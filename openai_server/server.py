import contextlib
import logging
import os
import sys
import ast
import json
import time
from traceback import print_exception
from typing import List, Dict, Optional, Literal, Union
from pydantic import BaseModel, Field

from fastapi import Depends, FastAPI, Header, HTTPException
from fastapi.middleware.cors import CORSMiddleware
from fastapi import Request, Form, UploadFile, File, Depends
from fastapi.responses import JSONResponse, Response, StreamingResponse
from sse_starlette import EventSourceResponse
from starlette.responses import PlainTextResponse

sys.path.append('openai_server')


# https://github.com/h2oai/h2ogpt/issues/1132
# https://github.com/jquesnelle/transformers-openai-api
# https://community.openai.com/t/trying-to-turn-this-into-an-automatic-web-search-engine/306383


class Generation(BaseModel):
    # put here things not supported by OpenAI but are by torch or vLLM
    # https://github.com/vllm-project/vllm/blob/main/vllm/sampling_params.py
    top_k: int | None = 1
    min_p: float | None = 0.0


class ResponseFormat(BaseModel):
    # type must be "json_object" or "text"
    type: str = Literal["text", "json_object", "json_code"]


# https://github.com/vllm-project/vllm/blob/a3c226e7eb19b976a937e745f3867eb05f809278/vllm/entrypoints/openai/protocol.py#L62
class H2oGPTParams(BaseModel):
    # keep in sync with evaluate()
    # handled by extra_body passed to OpenAI API
    prompt_type: str | None = None
    prompt_dict: Dict | str | None = None
    penalty_alpha: float | None = 0.0
    num_beams: int | None = 1
    min_new_tokens: int | None = 1
    early_stopping: bool | None = False
    max_time: float | None = 360
    repetition_penalty: float | None = 1
    num_return_sequences: int | None = 1
    do_sample: bool | None = None
    chat: bool | None = True
    langchain_mode: str | None = 'LLM'
    add_chat_history_to_context: bool | None = True
    langchain_action: str | None = 'Query'
    langchain_agents: List | None = []
    top_k_docs: int | None = 10
    chunk: bool | None = True
    chunk_size: int | None = 512
    document_subset: str | None = 'Relevant'
    document_choice: str | None = 'All'
    document_source_substrings: List | None = []
    document_source_substrings_op: str | None = 'and'
    document_content_substrings: List | None = []
    document_content_substrings_op: str | None = 'and'

    pre_prompt_query: str | None = None
    prompt_query: str | None = None
    pre_prompt_summary: str | None = None
    prompt_summary: str | None = None
    hyde_llm_prompt: str | None = None

    user_prompt_for_fake_system_prompt: str | None = None
    json_object_prompt: str | None = None
    json_object_prompt_simpler: str | None = None
    json_code_prompt: str | None = None
    json_code_prompt_if_no_schema: str | None = None
    json_schema_instruction: str | None = None

    system_prompt: str | None = 'auto'

    image_audio_loaders: List | None = None
    pdf_loaders: List | None = None
    url_loaders: List | None = None
    jq_schema: List | None = None
    extract_frames: int | None = 10
    llava_prompt: str | None = 'auto'
    # visible_models
    # h2ogpt_key,
    add_search_to_context: bool | None = False

    chat_conversation: List | None = []
    text_context_list: List | None = []
    docs_ordering_type: str | None = None
    min_max_new_tokens: int | None = 512
    max_input_tokens: int | None = -1
    max_total_input_tokens: int | None = -1
    docs_token_handling: str | None = None
    docs_joiner: str | None = None
    hyde_level: int | None = 0
    hyde_template: str | None = 'auto'
    hyde_show_only_final: bool | None = False
    doc_json_mode: bool | None = False
    metadata_in_context: str | None = 'auto'

    chatbot_role: str | None = 'None'
    speaker: str | None = 'None'
    tts_language: str | None = 'autodetect'
    tts_speed: float | None = 1.0

    image_file: str | None = None
    image_control: str | None = None

    response_format: Optional[ResponseFormat] = Field(
        default=None,
        description=
        ("Similar to chat completion, this parameter specifies the format of "
         "output. Only {'type': 'text' } or {'type': 'json_object'} or {'type': 'json_code'} are "
         "supported."),
    )
    guided_json: Optional[Union[str, dict, BaseModel]] = Field(
        default=None,
        description="If specified, the output will follow the JSON schema.",
    )
    guided_regex: Optional[str] = Field(
        default=None,
        description=("If specified, the output will follow the regex pattern."),
    )
    guided_choice: Optional[List[str]] = Field(
        default=None,
        description="If specified, the output will be exactly one of the choices.",
    )
    guided_grammar: Optional[str] = Field(
        default=None,
        description="If specified, the output will follow the context free grammar.",
    )
    guided_whitespace_pattern: Optional[str] = Field(
        default=None,
        description="If specified, JSON white space will be restricted.",
    )


class Params(H2oGPTParams):
    # https://platform.openai.com/docs/api-reference/completions/create
    user: str | None = Field(default=None, description="Track user")
    model: str | None = Field(default=None, description="Choose model")
    best_of: int | None = Field(default=1, description="Unused")
    frequency_penalty: float | None = 0.0
    max_tokens: int | None = 256
    n: int | None = Field(default=1, description="Unused")
    presence_penalty: float | None = 0.0
    stop: str | List[str] | None = None
    stop_token_ids: List[int] | None = None
    stream: bool | None = False
    temperature: float | None = 0.3
    top_p: float | None = 1.0
    seed: int | None = 0  # 0 means random seed if sampling


class CompletionParams(Params):
    prompt: str | List[str]
    logit_bias: dict | None = None
    logprobs: int | None = None


class TextRequest(Generation, CompletionParams):
    pass


class TextResponse(BaseModel):
    id: str
    choices: List[dict]
    created: int = int(time.time())
    model: str
    object: str = "text_completion"
    usage: dict


class ChatParams(Params):
    messages: List[dict]
    tools: list | None = Field(default=None, description="WIP")
    tool_choice: str | None = Field(default=None, description="WIP")


class ChatRequest(Generation, ChatParams):
    # https://platform.openai.com/docs/api-reference/chat/create
    pass


class ChatResponse(BaseModel):
    id: str
    choices: List[dict]
    created: int = int(time.time())
    model: str
    object: str = "chat.completion"
    usage: dict


class Model(BaseModel):
    id: str
    object: str = 'model'
    created: str = 'na'
    owned_by: str = 'H2O.ai'


class ModelInfoResponse(BaseModel):
    model_info: str


class ModelListResponse(BaseModel):
    model_names: List[Model]


def verify_api_key(authorization: str = Header(None)) -> None:
    server_api_key = os.getenv('H2OGPT_OPENAI_API_KEY', 'EMPTY')
    if server_api_key == 'EMPTY':
        # dummy case since '' cannot be handled
        return
    if server_api_key and (authorization is None or authorization != f"Bearer {server_api_key}"):
        raise HTTPException(status_code=401, detail="Unauthorized")


app = FastAPI()
check_key = [Depends(verify_api_key)]
app.add_middleware(
    CORSMiddleware,
    allow_origins=["*"],
    allow_credentials=True,
    allow_methods=["*"],
    allow_headers=["*"]
)


# https://platform.openai.com/docs/models/how-we-use-your-data


class InvalidRequestError(Exception):
    pass


@app.get("/health")
async def health() -> Response:
    """Health check."""
    return Response(status_code=200)


@app.exception_handler(Exception)
async def validation_exception_handler(request, exc):
    print_exception(exc)
    exc2 = InvalidRequestError(str(exc))
    return PlainTextResponse(str(exc2), status_code=400)


@app.options("/", dependencies=check_key)
async def options_route():
    return JSONResponse(content="OK")


@app.post('/v1/completions', response_model=TextResponse, dependencies=check_key)
async def openai_completions(request: Request, request_data: TextRequest):
    if request_data.stream:
        async def generator():
            from openai_server.backend import stream_completions
            response = stream_completions(dict(request_data))
            for resp in response:
                disconnected = await request.is_disconnected()
                if disconnected:
                    break

                yield {"data": json.dumps(resp)}

        return EventSourceResponse(generator())

    else:
        from openai_server.backend import completions
        response = completions(dict(request_data))
        return JSONResponse(response)


@app.post('/v1/chat/completions', response_model=ChatResponse, dependencies=check_key)
async def openai_chat_completions(request: Request, request_data: ChatRequest):
    if request_data.stream:
        from openai_server.backend import stream_chat_completions

        async def generator():
            response = stream_chat_completions(dict(request_data))
            for resp in response:
                disconnected = await request.is_disconnected()
                if disconnected:
                    break

                yield {"data": json.dumps(resp)}

        return EventSourceResponse(generator())
    else:
        from openai_server.backend import chat_completions
        response = chat_completions(dict(request_data))
        return JSONResponse(response)


# https://platform.openai.com/docs/api-reference/models/list
@app.get("/v1/models", dependencies=check_key)
@app.get("/v1/models/{model}", dependencies=check_key)
@app.get("/v1/models/{repo}/{model}", dependencies=check_key)
async def handle_models(request: Request):
    path = request.url.path
    model_name = path[len('/v1/models/'):]

    from openai_server.backend import get_client
    client = get_client()
    model_dict = ast.literal_eval(client.predict(api_name='/model_names'))
    base_models = [x['base_model'] for x in model_dict]

    if not model_name:
        response = {
            "object": "list",
            "data": [dict(id=x, object='model', created='NA', owned_by='H2O.ai') for x in base_models],
        }
    else:
        model_index = base_models.index(model_name)
        if model_index >= 0:
            response = model_dict[model_index]
        else:
            response = dict(model_name='INVALID')

    return JSONResponse(response)


@app.get("/v1/internal/model/info", response_model=ModelInfoResponse, dependencies=check_key)
async def handle_model_info():
    from openai_server.backend import get_model_info
    return JSONResponse(content=get_model_info())


@app.get("/v1/internal/model/list", response_model=ModelListResponse, dependencies=check_key)
async def handle_list_models():
    from openai_server.backend import get_model_list
<<<<<<< HEAD
    return JSONResponse(content=[dict(id=x) for x in get_model_list()])
=======
    return JSONResponse(content=[dict(id=x) for x in get_model_list()])


# Define your request data model
class AudiotoTextRequest(BaseModel):
    model: str = ''
    file: str
    response_format: str = 'text'  # FIXME unused (https://platform.openai.com/docs/api-reference/audio/createTranscription#images/create-response_format)
    stream: bool = True  # NOTE: No effect on OpenAI API client, would have to use direct API
    timestamp_granularities: list = ["word"]  # FIXME unused
    chunk: Union[str, int] = 'silence'  # or 'interval'   No effect on OpenAI API client, would have to use direct API


@app.post('/v1/audio/transcriptions', dependencies=check_key)
async def handle_audio_transcription(request: Request):
    form = await request.form()
    audio_file = await form["file"].read()
    model = form["model"]
    stream = form.get("stream", False)
    response_format = form.get("response_format", 'text')
    chunk = form.get("chunk", 'interval')
    request_data = dict(model=model, stream=stream, audio_file=audio_file, response_format=response_format, chunk=chunk)

    if stream:
        from openai_server.backend import audio_to_text

        async def generator():
            response = audio_to_text(**request_data)
            for resp in response:
                disconnected = await request.is_disconnected()
                if disconnected:
                    break

                yield {"data": json.dumps(resp)}

        return EventSourceResponse(generator())
    else:
        from openai_server.backend import _audio_to_text
        response = ''
        for response1 in _audio_to_text(**request_data):
            response = response1
        return JSONResponse(response)


# Define your request data model
class AudioTextRequest(BaseModel):
    model: str = ''
    voice: str = ''  # overrides both chatbot_role and speaker if set
    input: str
    stream: bool = True
    chatbot_role: str = "Female AI Assistant"  # Coqui TTS
    speaker: str = "SLT (female)"  # Microsoft TTS
    format: str = 'wav'


@app.post('/v1/audio/speech', dependencies=check_key)
async def handle_audio_to_speech(
        request: Request,
):
    request_data = await request.json()
    audio_request = AudioTextRequest(**request_data)

    if audio_request.stream:
        from openai_server.backend import text_to_audio

        async def generator():
            response = text_to_audio(**dict(audio_request))
            for chunk in response:
                disconnected = await request.is_disconnected()
                if disconnected:
                    break
                yield chunk

        if audio_request.format == 'wav':
            return StreamingResponse(generator(), media_type="audio/wav")
        else:
            return StreamingResponse(generator(), media_type="audio/%s" % audio_request.format)
    else:
        from openai_server.backend import text_to_audio
        response = ''
        for response1 in text_to_audio(**dict(audio_request)):
            response = response1
        if audio_request.format == 'wav':
            return Response(content=response, media_type="audio/wav")
        else:
            return Response(content=response, media_type="audio/%s" % audio_request.format)


class ImageGenerationRequest(BaseModel):
    model: str = ''
    prompt: str
    size: str = '1024x1024'
    quality: str = 'standard'
    n: int = 1
    response_format: str = 'url'  # FIXME: https://platform.openai.com/docs/api-reference/images/create#images/create-response_format
    style: str = 'vivid'
    user: str = None


@app.post('/v1/images/generations', dependencies=check_key)
async def handle_image_generation(request: Request):
    try:
        body = await request.json()
        model = body.get('model', '')  # will choose first if nothing passed
        prompt = body['prompt']
        size = body.get('size', '1024x1024')
        quality = body.get('quality', 'standard')
        n = body.get('n', 1)  # ignore the batch limits of max 10
        response_format = body.get('response_format', 'b64_json')  # or url

        image_request = dict(model=model, prompt=prompt, size=size, quality=quality, n=n,
                             response_format=response_format)
    except KeyError as e:
        raise HTTPException(status_code=400, detail=f"Missing key in request body: {str(e)}")

    # no streaming
    from openai_server.backend import completions
    body_image = dict(prompt=prompt, langchain_action='ImageGen', visible_image_models=model)
    response = completions(body_image)
    image = response['choices'][0]['text'][0]
    resp = {
        'created': int(time.time()),
        'data': []
    }
    import base64
    if os.path.isfile(image):
        with open(image, 'rb') as f:
            image = f.read()
    encoded_image = base64.b64encode(image).decode('utf-8')
    if response_format == 'b64_json':
        resp['data'].extend([{'b64_json': encoded_image}])
        return JSONResponse(resp)
    else:
        # FIXME: jpg vs. others
        resp['data'].extend([{'url': f'data:image/jpg;base64,{encoded_image}'}])
        return JSONResponse(resp)


class EmbeddingsResponse(BaseModel):
    index: int
    embedding: List[float]
    object: str = "embedding"


class EmbeddingsRequest(BaseModel):
    input: str | List[str] | List[int] | List[List[int]]
    model: str | None = Field(default=None, description="Unused parameter.")
    encoding_format: str = Field(default="float", description="float or base64.")
    user: str | None = Field(default=None, description="Unused parameter.")


@app.post("/v1/embeddings", response_model=EmbeddingsResponse, dependencies=check_key)
async def handle_embeddings(request: Request, request_data: EmbeddingsRequest):
    # https://docs.portkey.ai/docs/api-reference/embeddings
    text = request_data.input
    model = request_data.model
    encoding_format = request_data.encoding_format

    from openai_server.backend import text_to_embedding
    response = text_to_embedding(model, text, encoding_format)
    return JSONResponse(response)


def run_server(host='0.0.0.0',
               port=5000,
               ssl_certfile=None,
               ssl_keyfile=None,
               gradio_prefix=None,
               gradio_host=None,
               gradio_port=None,
               h2ogpt_key=None,
               auth=None,
               auth_access='open',
               guest_name='',
               ):
    os.environ['GRADIO_PREFIX'] = gradio_prefix or 'http'
    os.environ['GRADIO_SERVER_HOST'] = gradio_host or '127.0.0.1'
    os.environ['GRADIO_SERVER_PORT'] = gradio_port or '7860'
    os.environ['GRADIO_H2OGPT_H2OGPT_KEY'] = h2ogpt_key or ''  # don't use H2OGPT_H2OGPT_KEY, mixes things up
    # use h2ogpt_key if no server api key, so OpenAI inherits key by default if any keys set and enforced via API for h2oGPT
    # but OpenAI key cannot be '', so dummy value is EMPTY and if EMPTY we ignore the key in authorization
    server_api_key = os.getenv('H2OGPT_OPENAI_API_KEY', os.environ['GRADIO_H2OGPT_H2OGPT_KEY']) or 'EMPTY'
    os.environ['H2OGPT_OPENAI_API_KEY'] = server_api_key

    os.environ['GRADIO_AUTH'] = str(auth)
    os.environ['GRADIO_AUTH_ACCESS'] = auth_access
    os.environ['GRADIO_GUEST_NAME'] = guest_name

    port = int(os.getenv('H2OGPT_OPENAI_PORT', port))
    ssl_certfile = os.getenv('H2OGPT_OPENAI_CERT_PATH', ssl_certfile)
    ssl_keyfile = os.getenv('H2OGPT_OPENAI_KEY_PATH', ssl_keyfile)

    prefix = 'https' if ssl_keyfile and ssl_certfile else 'http'
    logger.info(f'OpenAI API URL: {prefix}://{host}:{port}')
    logger.info(f'OpenAI API key: {server_api_key}')

    logging.getLogger("uvicorn.error").propagate = False
    uvicorn.run(app, host=host, port=port, ssl_certfile=ssl_certfile, ssl_keyfile=ssl_keyfile)


def run(wait=True, **kwargs):
    if wait:
        run_server(**kwargs)
    else:
        Thread(target=run_server, kwargs=kwargs, daemon=True).start()
>>>>>>> a505c21e
<|MERGE_RESOLUTION|>--- conflicted
+++ resolved
@@ -1,5 +1,3 @@
-import contextlib
-import logging
 import os
 import sys
 import ast
@@ -9,9 +7,9 @@
 from typing import List, Dict, Optional, Literal, Union
 from pydantic import BaseModel, Field
 
-from fastapi import Depends, FastAPI, Header, HTTPException
+from fastapi import  FastAPI, Header, HTTPException
 from fastapi.middleware.cors import CORSMiddleware
-from fastapi import Request, Form, UploadFile, File, Depends
+from fastapi import Request, Depends
 from fastapi.responses import JSONResponse, Response, StreamingResponse
 from sse_starlette import EventSourceResponse
 from starlette.responses import PlainTextResponse
@@ -336,9 +334,6 @@
 @app.get("/v1/internal/model/list", response_model=ModelListResponse, dependencies=check_key)
 async def handle_list_models():
     from openai_server.backend import get_model_list
-<<<<<<< HEAD
-    return JSONResponse(content=[dict(id=x) for x in get_model_list()])
-=======
     return JSONResponse(content=[dict(id=x) for x in get_model_list()])
 
 
@@ -499,49 +494,4 @@
 
     from openai_server.backend import text_to_embedding
     response = text_to_embedding(model, text, encoding_format)
-    return JSONResponse(response)
-
-
-def run_server(host='0.0.0.0',
-               port=5000,
-               ssl_certfile=None,
-               ssl_keyfile=None,
-               gradio_prefix=None,
-               gradio_host=None,
-               gradio_port=None,
-               h2ogpt_key=None,
-               auth=None,
-               auth_access='open',
-               guest_name='',
-               ):
-    os.environ['GRADIO_PREFIX'] = gradio_prefix or 'http'
-    os.environ['GRADIO_SERVER_HOST'] = gradio_host or '127.0.0.1'
-    os.environ['GRADIO_SERVER_PORT'] = gradio_port or '7860'
-    os.environ['GRADIO_H2OGPT_H2OGPT_KEY'] = h2ogpt_key or ''  # don't use H2OGPT_H2OGPT_KEY, mixes things up
-    # use h2ogpt_key if no server api key, so OpenAI inherits key by default if any keys set and enforced via API for h2oGPT
-    # but OpenAI key cannot be '', so dummy value is EMPTY and if EMPTY we ignore the key in authorization
-    server_api_key = os.getenv('H2OGPT_OPENAI_API_KEY', os.environ['GRADIO_H2OGPT_H2OGPT_KEY']) or 'EMPTY'
-    os.environ['H2OGPT_OPENAI_API_KEY'] = server_api_key
-
-    os.environ['GRADIO_AUTH'] = str(auth)
-    os.environ['GRADIO_AUTH_ACCESS'] = auth_access
-    os.environ['GRADIO_GUEST_NAME'] = guest_name
-
-    port = int(os.getenv('H2OGPT_OPENAI_PORT', port))
-    ssl_certfile = os.getenv('H2OGPT_OPENAI_CERT_PATH', ssl_certfile)
-    ssl_keyfile = os.getenv('H2OGPT_OPENAI_KEY_PATH', ssl_keyfile)
-
-    prefix = 'https' if ssl_keyfile and ssl_certfile else 'http'
-    logger.info(f'OpenAI API URL: {prefix}://{host}:{port}')
-    logger.info(f'OpenAI API key: {server_api_key}')
-
-    logging.getLogger("uvicorn.error").propagate = False
-    uvicorn.run(app, host=host, port=port, ssl_certfile=ssl_certfile, ssl_keyfile=ssl_keyfile)
-
-
-def run(wait=True, **kwargs):
-    if wait:
-        run_server(**kwargs)
-    else:
-        Thread(target=run_server, kwargs=kwargs, daemon=True).start()
->>>>>>> a505c21e
+    return JSONResponse(response)