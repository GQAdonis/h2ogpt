--- conflicted
+++ resolved
@@ -33,12 +33,8 @@
     falcon = 27
     guanaco = 28
     llama2 = 29
-<<<<<<< HEAD
-    orca_hashes = 30
-=======
     beluga = 30
     wizard3nospace = 31
->>>>>>> a652bf3f
 
 
 class DocumentSubset(Enum):
