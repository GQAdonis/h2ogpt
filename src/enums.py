--- conflicted
+++ resolved
@@ -281,13 +281,8 @@
                        'claude-3-sonnet-20240229': claude3image_num_max,
                        'claude-3-5-sonnet-20240620': claude3image_num_max,
                        'claude-3-haiku-20240307': claude3_haiku_image_num_max,
-<<<<<<< HEAD
-                       'liuhaotian/llava-v1.6-34b': 1,
-                       'liuhaotian/llava-v1.6-vicuna-13b': 1,
-=======
                        'liuhaotian/llava-v1.6-34b': 1,  # for lmdeploy
                        'liuhaotian/llava-v1.6-vicuna-13b': 1,  # for lmdeploy
->>>>>>> 251c72bd
                        'HuggingFaceM4/idefics2-8b-chatty': 10,
                        'lmms-lab/llama3-llava-next-8b': 2,
                        'OpenGVLab/InternVL-Chat-V1-5': internvl_num_max,
