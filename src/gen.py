import ast
import copy
import functools
import inspect
import queue
import sys
import os
import time
import traceback
import typing
import warnings
from datetime import datetime
import requests
from requests import ConnectTimeout, JSONDecodeError
from urllib3.exceptions import ConnectTimeoutError, MaxRetryError, ConnectionError
from requests.exceptions import ConnectionError as ConnectionError2
from requests.exceptions import ReadTimeout as ReadTimeout2

if os.path.dirname(os.path.abspath(__file__)) not in sys.path:
    sys.path.append(os.path.dirname(os.path.abspath(__file__)))

os.environ['HF_HUB_DISABLE_TELEMETRY'] = '1'
os.environ['BITSANDBYTES_NOWELCOME'] = '1'
warnings.filterwarnings('ignore', category=UserWarning, message='TypedStorage is deprecated')

# more is not useful typically, don't let these go beyond limits and eat up resources
max_cores = max(1, os.cpu_count() // 2)
if os.getenv('NUMEXPR_MAX_THREADS') is None:
    os.environ['NUMEXPR_MAX_THREADS'] = str(min(8, max_cores))
if os.getenv('NUMEXPR_NUM_THREADS') is None:
    os.environ['NUMEXPR_NUM_THREADS'] = str(min(8, max_cores))
if os.getenv('OMP_NUM_THREADS') is None:
    os.environ['OMP_NUM_THREADS'] = str(min(8, max_cores))
if os.getenv('OPENBLAS_NUM_THREADS') is None:
    os.environ['OPENBLAS_NUM_THREADS'] = str(min(8, max_cores))
if os.getenv('DUCKDB_NUM_THREADS') is None:
    os.environ['DUCKDB_NUM_THREADS'] = str(min(4, max_cores))
if os.getenv('RAYON_RS_NUM_CPUS') is None:
    os.environ['RAYON_RS_NUM_CPUS'] = str(min(8, max_cores))
if os.getenv('RAYON_NUM_THREADS') is None:
    os.environ['RAYON_NUM_THREADS'] = str(min(8, max_cores))

from evaluate_params import eval_func_param_names, no_default_param_names, input_args_list
from enums import DocumentSubset, LangChainMode, no_lora_str, model_token_mapping, no_model_str, \
    LangChainAction, LangChainAgent, DocumentChoice, LangChainTypes, super_source_prefix, \
    super_source_postfix, t5_type, get_langchain_prompts, gr_to_lg, invalid_key_msg
from loaders import get_loaders
from utils import set_seed, clear_torch_cache, NullContext, wrapped_partial, EThread, get_githash, \
    import_matplotlib, get_device, makedirs, get_kwargs, start_faulthandler, get_hf_server, FakeTokenizer, \
    have_langchain, set_openai, cuda_vis_check, H2O_Fire, lg_to_gr, str_to_list, str_to_dict

start_faulthandler()
import_matplotlib()

SEED = 1236
set_seed(SEED)

from typing import Union

import torch
from transformers import GenerationConfig, AutoModel, TextIteratorStreamer

from prompter import Prompter, inv_prompt_type_to_model_lower, non_hf_types, PromptType, get_prompt, generate_prompt
from stopping import get_stopping

langchain_actions = [x.value for x in list(LangChainAction)]

langchain_agents_list = [x.value for x in list(LangChainAgent)]


def main(
        load_8bit: bool = False,
        load_4bit: bool = False,
        low_bit_mode: int = 1,
        load_half: bool = None,
        load_gptq: str = '',
        load_exllama: bool = False,
        use_safetensors: bool = False,
        revision: str = None,
        use_gpu_id: bool = True,
        base_model: str = '',
        tokenizer_base_model: str = '',
        lora_weights: str = "",
        gpu_id: int = 0,
        compile_model: bool = None,
        use_cache: bool = None,
        inference_server: str = "",
        prompt_type: Union[int, str] = None,
        prompt_dict: typing.Dict = None,
        system_prompt: str = '',

        # llama and gpt4all settings
        llamacpp_dict: typing.Dict = dict(n_gpu_layers=100, use_mlock=True, n_batch=1024, n_gqa=0),
        model_path_llama: str = 'https://huggingface.co/TheBloke/Llama-2-7B-Chat-GGML/resolve/main/llama-2-7b-chat.ggmlv3.q8_0.bin',
        # 'llama-2-7b-chat.ggmlv3.q8_0.bin',
        model_name_gptj: str = 'ggml-gpt4all-j-v1.3-groovy.bin',
        model_name_gpt4all_llama: str = 'ggml-wizardLM-7B.q4_2.bin',
        model_name_exllama_if_no_config: str = 'TheBloke/Nous-Hermes-Llama2-GPTQ',

        model_lock: typing.List[typing.Dict[str, str]] = None,
        model_lock_columns: int = None,
        fail_if_cannot_connect: bool = False,

        # input to generation
        temperature: float = None,
        top_p: float = None,
        top_k: int = None,
        num_beams: int = None,
        repetition_penalty: float = None,
        num_return_sequences: int = None,
        do_sample: bool = None,
        max_new_tokens: int = None,
        min_new_tokens: int = None,
        early_stopping: Union[bool, str] = None,
        max_time: float = None,

        memory_restriction_level: int = None,
        debug: bool = False,
        save_dir: str = None,
        share: bool = False,
        local_files_only: bool = False,
        resume_download: bool = True,
        use_auth_token: Union[str, bool] = False,
        trust_remote_code: Union[str, bool] = True,
        rope_scaling: dict = None,
        max_seq_len: int = None,
        offload_folder: str = "offline_folder",

        src_lang: str = "English",
        tgt_lang: str = "Russian",

        prepare_offline_level: int = 0,
        cli: bool = False,
        cli_loop: bool = True,
        gradio: bool = True,
        gradio_offline_level: int = 0,
        server_name: str = "0.0.0.0",
        root_path: str = "",
        chat: bool = True,
        chat_conversation: typing.List[typing.Tuple[str, str]] = None,
        text_context_list: typing.List[str] = None,
        stream_output: bool = True,
        async_output: bool = True,
        num_async: int = 3,
        show_examples: bool = None,
        verbose: bool = False,
        h2ocolors: bool = True,
        dark: bool = False,  # light tends to be best
        height: int = 600,
        show_lora: bool = True,
        show_llama: bool = True,
        show_gpt4all: bool = False,
        login_mode_if_model0: bool = False,
        block_gradio_exit: bool = True,
        concurrency_count: int = 1,
        api_open: bool = False,
        allow_api: bool = True,
        input_lines: int = 1,
        gradio_size: str = None,
        show_copy_button: bool = True,
        large_file_count_mode: bool = False,
        pre_load_embedding_model: bool = True,

        auth: Union[typing.List[typing.Tuple[str, str]], str] = None,
        auth_filename: str = None,
        auth_access: str = 'open',
        auth_freeze: bool = False,
        auth_message: str = None,
        guest_name: str = "guest",
        enforce_h2ogpt_api_key: bool = None,
        h2ogpt_api_keys: Union[list, str] = [],
        h2ogpt_key: str = None,

        max_max_time=None,
        max_max_new_tokens=None,

        visible_models: list = None,
        visible_visible_models: bool = True,
        visible_submit_buttons: bool = True,
        visible_side_bar: bool = True,
        visible_doc_track: bool = True,
        visible_chat_tab: bool = True,
        visible_doc_selection_tab: bool = True,
        visible_doc_view_tab: bool = True,
        visible_chat_history_tab: bool = True,
        visible_expert_tab: bool = True,
        visible_models_tab: bool = True,
        visible_system_tab: bool = True,
        visible_tos_tab: bool = False,
        visible_login_tab: bool = True,
        visible_hosts_tab: bool = False,
        chat_tables: bool = False,
        visible_h2ogpt_header: bool = True,
        max_raw_chunks: int = None,

        sanitize_user_prompt: bool = False,
        sanitize_bot_response: bool = False,

        extra_model_options: typing.List[str] = [],
        extra_lora_options: typing.List[str] = [],
        extra_server_options: typing.List[str] = [],

        score_model: str = 'auto',

        eval_filename: str = None,
        eval_prompts_only_num: int = 0,
        eval_prompts_only_seed: int = 1234,
        eval_as_output: bool = False,

        langchain_mode: str = None,
        user_path: str = None,
        langchain_modes: list = [LangChainMode.USER_DATA.value, LangChainMode.MY_DATA.value, LangChainMode.LLM.value,
                                 LangChainMode.DISABLED.value],
        langchain_mode_paths: dict = {LangChainMode.USER_DATA.value: None},
        langchain_mode_types: dict = {LangChainMode.USER_DATA.value: LangChainTypes.SHARED.value},
        detect_user_path_changes_every_query: bool = False,

        langchain_action: str = LangChainAction.QUERY.value,
        langchain_agents: list = [],
        force_langchain_evaluate: bool = False,

        visible_langchain_actions: list = [LangChainAction.QUERY.value, LangChainAction.SUMMARIZE_MAP.value],
        visible_langchain_agents: list = langchain_agents_list.copy(),

        document_subset: str = DocumentSubset.Relevant.name,
        document_choice: list = [DocumentChoice.ALL.value],

        use_llm_if_no_docs: bool = True,
        load_db_if_exists: bool = True,
        keep_sources_in_context: bool = False,
        db_type: str = 'chroma',
        use_openai_embedding: bool = False,
        use_openai_model: bool = False,
        hf_embedding_model: str = None,
        migrate_embedding_model: str = False,
        auto_migrate_db: bool = False,
        cut_distance: float = 1.64,
        answer_with_sources: bool = True,
        append_sources_to_answer: bool = True,
        show_accordions: bool = True,
        top_k_docs_max_show: int = 10,
        show_link_in_sources: bool = True,
        pre_prompt_query: str = None,
        prompt_query: str = None,
        pre_prompt_summary: str = None,
        prompt_summary: str = None,
        add_chat_history_to_context: bool = True,
        add_search_to_context: bool = False,
        context: str = '',
        iinput: str = '',
        allow_upload_to_user_data: bool = True,
        reload_langchain_state: bool = True,
        allow_upload_to_my_data: bool = True,
        enable_url_upload: bool = True,
        enable_text_upload: bool = True,
        enable_sources_list: bool = True,
        chunk: bool = True,
        chunk_size: int = 512,
        top_k_docs: int = None,
        reverse_docs: bool = True,
        auto_reduce_chunks: bool = True,
        max_chunks: int = 100,
        n_jobs: int = -1,

        # urls
        use_unstructured=True,
        use_playwright=False,
        use_selenium=False,

        # pdfs
        use_pymupdf=True,
        use_unstructured_pdf=False,
        use_pypdf=False,
        enable_pdf_ocr='auto',
        enable_pdf_doctr=False,
        try_pdf_as_html=True,

        # images
        enable_ocr=False,
        enable_doctr=False,
        enable_pix2struct=False,
        enable_captions=True,

        pre_load_caption_model: bool = False,
        caption_gpu: bool = True,
        captions_model: str = "Salesforce/blip-image-captioning-base",

        # json
        jq_schema='.[]',

        max_quality: bool = False,

        enable_heap_analytics: bool = True,
        heap_app_id: str = "1680123994",
):
    """

    :param load_8bit: load model in 8-bit using bitsandbytes
    :param load_4bit: load model in 4-bit using bitsandbytes
    :param low_bit_mode: 0: no quantization config 1: change compute 2: nf4 3: double quant 4: 2 and 3
           See: https://huggingface.co/docs/transformers/main_classes/quantization
           If using older bitsandbytes or transformers, 0 is required
    :param load_half: load model in float16 (None means auto, which means True unless t5 based model)
                      otherwise specify bool
    :param load_gptq: to load model with GPTQ, put model_basename here, e.g. gptq_model-4bit--1g
    :param load_exllama: whether to use exllama (only applicable to LLaMa1/2 models with 16-bit or GPTQ
    :param use_safetensors: to use safetensors version (assumes file/HF points to safe tensors version)
    :param revision: Which HF revision to use
    :param use_gpu_id: whether to control devices with gpu_id.  If False, then spread across GPUs
    :param base_model: model HF-type name.  If use --base_model to preload model, cannot unload in gradio in models tab
    :param tokenizer_base_model: tokenizer HF-type name.  Usually not required, inferred from base_model.
    :param lora_weights: LORA weights path/HF link
    :param gpu_id: if use_gpu_id, then use gpu_id for cuda device ID, or auto mode if gpu_id != -1
    :param compile_model Whether to compile the model
    :param use_cache: Whether to use caching in model (some models fail when multiple threads use)
    :param inference_server: Consume base_model as type of model at this address
                             Address can be text-generation-server hosting that base_model
                             e.g. python generate.py --inference_server="http://192.168.1.46:6112" --base_model=h2oai/h2ogpt-oasst1-512-12b

                             Or Address can be "openai_chat" or "openai" for OpenAI API
                             Or Address can be "openai_azure_chat" or "openai_azure" for Azure OpenAI API
                             e.g. python generate.py --inference_server="openai_chat" --base_model=gpt-3.5-turbo
                             e.g. python generate.py --inference_server="openai" --base_model=text-davinci-003
                             e.g. python generate.py --inference_server="openai_azure_chat:<deployment_name>:<baseurl>:<api_version>:<model_version>" --base_model=gpt-3.5-turbo
                             e.g. python generate.py --inference_server="openai_azure:<deployment_name>:<baseurl>:<api_version>:<model_version>" --base_model=text-davinci-003
                             Optionals (Replace with None or just leave empty but keep :)
                                 <deployment_name> of some deployment name
                                 <baseurl>: e.g. "<endpoint>.openai.azure.com" for some <endpoint> without https://
                                 <api_version> of some api, e.g. 2023-05-15
                                 <model_version> e.g. 0613

                             Or Address can be for vLLM:
                              Use: "vllm:IP:port" for OpenAI-compliant vLLM endpoint
                              Note: vllm_chat not supported by vLLM project.

                             Or Address can be replicate:
                             Use:
                              --inference_server=replicate:<model name string> will use a Replicate server, requiring a Replicate key.
                              e.g. <model name string> looks like "a16z-infra/llama13b-v2-chat:df7690f1994d94e96ad9d568eac121aecf50684a0b0963b25a41cc40061269e5"

                             Or Address can be for AWS SageMaker:
                              Use: "sagemaker_chat:<endpoint name>" for chat models that AWS sets up as dialog
                              Use: "sagemaker:<endpoint name>" for foundation models that AWS only text as inputs

    :param prompt_type: type of prompt, usually matched to fine-tuned model or plain for foundational model
    :param prompt_dict: If prompt_type=custom, then expects (some) items returned by get_prompt(..., return_dict=True)
    :param system_prompt: Universal system prompt to use if model supports, like LLaMa2, regardless of prompt_type definition.
           Useful for langchain case to control behavior, or OpenAI and Replicate.
           If None, 'None', or 'auto', then for LLaMa or other models that internally have system_prompt, will use default for each model
           If '', then no system prompt (no empty template given to model either, just no system part added at all)
           If some string not in ['None', 'auto'], then use that as system prompt
           Default is '', no system_prompt, because often it hurts performance/accuracy

    :param llamacpp_dict:
           n_gpu_layers: for llama.cpp based models, number of GPU layers to offload (default is all by using large value)
           use_mlock: when using `llama.cpp` based CPU models, for computers with low system RAM or slow CPUs, recommended False
           n_batch: Can make smaller to 128 for slower low-memory CPU systems
           n_gqa: Required to be 8 for LLaMa 70B
           ... etc. anything that could be passed to llama.cpp or GPT4All models
           e.g. python generate.py --base_model='llama' --prompt_type=llama2 --score_model=None --langchain_mode='UserData' --user_path=user_path --llamacpp_dict="{'n_gpu_layers':25,'n_batch':128}"
    :param model_path_llama: model path or URL (for auto-download)
    :param model_name_gptj: model path or URL (for auto-download)
    :param model_name_gpt4all_llama: model path or URL (for auto-download)
    :param model_name_exllama_if_no_config: exllama model's full path for model, tokenizer, generator for use when no HuggingFace config

    :param model_lock: Lock models to specific combinations, for ease of use and extending to many models
           Only used if gradio = True
           List of dicts, each dict has base_model, tokenizer_base_model, lora_weights, inference_server, prompt_type, and prompt_dict
           If all models have same prompt_type, and prompt_dict, can still specify that once in CLI outside model_lock as default for dict
           Can specify model_lock instead of those items on CLI
           As with CLI itself, base_model can infer prompt_type and prompt_dict if in prompter.py.
             Also, tokenizer_base_model and lora_weights are optional.
             Also, inference_server is optional if loading model from local system.
           All models provided will automatically appear in compare model mode
           Model loading-unloading and related choices will be disabled.  Model/lora/server adding will be disabled
    :param model_lock_columns: How many columns to show if locking models (and so showing all at once)
           If None, then defaults to up to 3
           if -1, then all goes into 1 row
           Maximum value is 4 due to non-dynamic gradio rendering elements
    :param fail_if_cannot_connect: if doing model locking (e.g. with many models), fail if True.  Otherwise ignore.
           Useful when many endpoints and want to just see what works, but still have to wait for timeout.

    :param temperature: generation temperature
    :param top_p: generation top_p
    :param top_k: generation top_k
    :param num_beams: generation number of beams
    :param repetition_penalty: generation repetition penalty
    :param num_return_sequences: generation number of sequences (1 forced for chat)
    :param do_sample: generation sample
    :param max_new_tokens: generation max new tokens
    :param min_new_tokens: generation min tokens
    :param early_stopping: generation early stopping
    :param max_time: maximum time to allow for generation
    :param memory_restriction_level: 0 = no restriction to tokens or model, 1 = some restrictions on token 2 = HF like restriction 3 = very low memory case
    :param debug: enable debug mode
    :param save_dir: directory chat data is saved to
    :param share: whether to share the gradio app with sharable URL
    :param local_files_only: whether to only use local files instead of doing to HF for models
    :param resume_download: whether to resume downloads from HF for models
    :param use_auth_token: whether to use HF auth token (requires CLI did huggingface-cli login before)
    :param trust_remote_code: whether to use trust any code needed for HF model
    :param rope_scaling:
           For HF transformers model: scaling for rope-based models, e.g. --rope_scaling="{'type':'dynamic', 'factor':4}"
           For exllama model: --rope_scaling="{'alpha_value':4}" .  This automatically scales max_seq_len for exllama
    :param max_seq_len: Manually set maximum sequence length for the LLM
    :param offload_folder: path for spilling model onto disk
    :param src_lang: source languages to include if doing translation (None = all)
    :param tgt_lang: target languages to include if doing translation (None = all)

    :param prepare_offline_level:
           Whether to just prepare for offline use, do not go into cli, eval, or gradio run modes
           0 : no prep
           1: prepare just h2oGPT with exact same setup as passed to CLI and ensure all artifacts for h2oGPT alone added to ~/.cache/
           2: prepare h2oGPT + all inference servers so h2oGPT+inference servers can use the ~/.cache/
    :param cli: whether to use CLI (non-gradio) interface.
    :param cli_loop: whether to loop for CLI (False usually only for testing)
    :param gradio: whether to enable gradio, or to enable benchmark mode
    :param gradio_offline_level: > 0, then change fonts so full offline
           == 1 means backend won't need internet for fonts, but front-end UI might if font not cached
           == 2 means backend and frontend don't need internet to download any fonts.
           Note: Some things always disabled include HF telemetry, gradio telemetry, chromadb posthog that involve uploading.
           This option further disables google fonts for downloading, which is less intrusive than uploading,
           but still required in air-gapped case.  The fonts don't look as nice as google fonts, but ensure full offline behavior.
           Also set --share=False to avoid sharing a gradio live link.
    :param server_name: IP to use.  In linux 0.0.0.0 is good choice so exposed to outside host, else for only local use 127.0.0.1.
                        For windows/MAC 0.0.0.0 or 127.0.0.1 will work, but may need to specify actual LAN IP address for other LAN clients to see.
    :param root_path: The root path (or "mount point") of the application,
           if it's not served from the root ("/") of the domain. Often used when the application is behind a reverse proxy
           that forwards requests to the application. For example, if the application is served at "https://example.com/myapp",
           the `root_path` should be set to "/myapp".
    :param chat: whether to enable chat mode with chat history
    :param chat_conversation: list of tuples of (human, bot) conversation pre-appended to existing chat when using instruct/chat models
           Requires also add_chat_history_to_context = True
           It does *not* require chat=True, so works with nochat_api etc.
    :param text_context_list: List of strings to add to context for non-database version of document Q/A for faster handling via API etc.
           Forces LangChain code path and uses as many entries in list as possible given max_seq_len, with first assumed to be most relevant and to go near prompt.
    :param stream_output: whether to stream output
    :param async_output: Whether to do asyncio handling
           For summarization
           Applicable to HF TGI server
           Only if stream_output=False in CLI, UI, or API
    :param num_async: Number of simultaneously allowed asyncio calls to make for async_output
           Too many will overload inference server, too few will be too slow
    :param show_examples: whether to show clickable examples in gradio
    :param verbose: whether to show verbose prints
    :param h2ocolors: whether to use H2O.ai theme
    :param dark: whether to use dark mode for UI by default (still controlled in UI)
    :param height: height of chat window
    :param show_lora: whether to show LORA options in UI (expert so can be hard to understand)
    :param show_llama: whether to show LLaMa.cpp/GPT4All options in UI (only likely useful if have weak GPUs)
    :param show_gpt4all: whether to show GPT4All models in UI (not often useful, llama.cpp models best)
    :param login_mode_if_model0: set to True to load --base_model after client logs in, to be able to free GPU memory when model is swapped
    :param block_gradio_exit: whether to block gradio exit (used for testing)
    :param concurrency_count: gradio concurrency count (1 is optimal for LLMs)
    :param api_open: If False, don't let API calls skip gradio queue
    :param allow_api: whether to allow API calls at all to gradio server
    :param input_lines: how many input lines to show for chat box (>1 forces shift-enter for submit, else enter is submit)
    :param gradio_size: Overall size of text and spaces: "xsmall", "small", "medium", "large".
           Small useful for many chatbots in model_lock mode
    :param show_copy_button: Whether to show copy button for chatbots
    :param large_file_count_mode: Whether to force manual update to UI of drop-downs, good idea if millions of chunks or documents
    :param pre_load_embedding_model: Whether to preload embedding model for shared use across DBs and users (multi-thread safe only)

    :param auth: gradio auth for launcher in form [(user1, pass1), (user2, pass2), ...]
                 e.g. --auth=[('jon','password')] with no spaces
                 e.g. --auth="[('jon', 'password)())(')]" so any special characters can be used
                 e.g. --auth=auth.json to specify persisted state file with name auth.json (auth_filename then not required)
                 e.g. --auth='' will use default auth.json as file name for persisted state file (auth_filename then not required)
                 e.g. --auth=None will use no auth, but still keep track of auth state, just not from logins
    :param auth_filename:
         Set auth filename, used only if --auth= was passed list of user/passwords
    :param auth_access:
         'open': Allow new users to be added
         'closed': Stick to existing users
    :param auth_freeze: whether freeze authentication based upon current file, no longer update file
    :param auth_message: Message to show if having users login, fixed if passed, else dynamic internally
    :param guest_name: guess name if using auth and have open access.
           If '', then no guest allowed even if open access, then all databases for each user always persisted
    :param enforce_h2ogpt_api_key: Whether to enforce h2oGPT token usage for API
    :param h2ogpt_api_keys: list of tokens allowed for API access or file accessed on demand for json of list of keys
    :param h2ogpt_key: E.g. can be set when accessing gradio h2oGPT server from local gradio h2oGPT server that acts as client to that inference server

    :param max_max_time: Maximum max_time for gradio slider
    :param max_max_new_tokens: Maximum max_new_tokens for gradio slider

    :param visible_models: Which models in model_lock list to show by default
           Takes integers of position in model_lock (model_states) list or strings of base_model names
           Ignored if model_lock not used
           For nochat API, this is single item within a list for model by name or by index in model_lock
                                If None, then just use first model in model_lock list
                                If model_lock not set, use model selected by CLI --base_model etc.

    :param visible_visible_models: Whether visible models drop-down is visible in UI
    :param visible_submit_buttons: whether submit buttons are visible when UI first comes up
    :param visible_side_bar: whether left side bar is visible when UI first comes up
    :param visible_doc_track: whether left side bar's document tracking is visible when UI first comes up
    :param visible_chat_tab: "" for chat tab
    :param visible_doc_selection_tab:  "" for doc selection tab
    :param visible_doc_view_tab: "" for doc view tab
    :param visible_chat_history_tab: "" for chat history tab
    :param visible_expert_tab: "" for expert tab
    :param visible_models_tab: "" for models tab
    :param visible_system_tab: "" for system tab
    :param visible_tos_tab: "" for ToS tab
    :param visible_login_tab: "" for Login tab
    :param visible_hosts_tab: "" for hosts tab
    :param chat_tables: Just show Chat as block without tab (useful if want only chat view)
    :param visible_h2ogpt_header: Whether github stars, URL, logo, and QR code are visible
    :param max_raw_chunks: Maximum number of chunks to show in UI when asking for raw DB text from documents/collection

    :param sanitize_user_prompt: whether to remove profanity from user input (slows down input processing)
      Requires optional packages:
      pip install alt-profanity-check==1.2.2 better-profanity==0.7.0
    :param sanitize_bot_response: whether to remove profanity and repeat lines from bot output (about 2x slower generation for long streaming cases due to better_profanity being slow)
    :param extra_model_options: extra models to show in list in gradio
    :param extra_lora_options: extra LORA to show in list in gradio
    :param extra_server_options: extra servers to show in list in gradio
    :param score_model: which model to score responses
           None: no response scoring
           'auto': auto mode, '' (no model) for CPU or 1 GPU, 'OpenAssistant/reward-model-deberta-v3-large-v2' for >=2 GPUs,
            because on CPU takes too much compute just for scoring response
    :param eval_filename: json file to use for evaluation, if None is sharegpt
    :param eval_prompts_only_num: for no gradio benchmark, if using eval_filename prompts for eval instead of examples
    :param eval_prompts_only_seed: for no gradio benchmark, seed for eval_filename sampling
    :param eval_as_output: for no gradio benchmark, whether to test eval_filename output itself

    :param langchain_mode: Data source to include.  Choose "UserData" to only consume files from make_db.py.
           None: auto mode, check if langchain package exists, at least do LLM if so, else Disabled
           If not passed, then chosen to be first langchain_modes, else langchain_mode->Disabled is set if no langchain_modes either
           WARNING: wiki_full requires extra data processing via read_wiki_full.py and requires really good workstation to generate db, unless already present.
    :param user_path: user path to glob from to generate db for vector search, for 'UserData' langchain mode.
           If already have db, any new/changed files are added automatically if path set, does not have to be same path used for prior db sources
    :param langchain_modes: dbs to generate at launch to be ready for LLM
           Apart from additional user-defined collections, can include ['wiki', 'wiki_full', 'UserData', 'MyData', 'github h2oGPT', 'DriverlessAI docs']
             But wiki_full is expensive and requires preparation
           To allow personal space only live in session, add 'MyData' to list
           Default: If only want to consume local files, e.g. prepared by make_db.py, only include ['UserData']
           If have own user modes, need to add these here or add in UI.
    :param langchain_mode_paths: dict of langchain_mode keys and disk path values to use for source of documents
           E.g. "{'UserData2': 'userpath2'}"
           A disk path be None, e.g. --langchain_mode_paths="{'UserData2': None}" even if existing DB, to avoid new documents being added from that path, source links that are on disk still work.
           If `--user_path` was passed, that path is used for 'UserData' instead of the value in this dict
    :param langchain_mode_types: dict of langchain_mode keys and database types
           E.g. python generate.py --base_model=llama --langchain_modes=['TestData'] --langchain_mode_types="{'TestData':'shared'}"
           The type is attempted to be inferred if directory already exists, then don't have to pass this
    :param detect_user_path_changes_every_query: whether to detect if any files changed or added every similarity search (by file hashes).
           Expensive for large number of files, so not done by default.  By default only detect changes during db loading.

    :param langchain_action: Mode langchain operations in on documents.
            Query: Make query of document(s)
            Summarize or Summarize_map_reduce: Summarize document(s) via map_reduce
            Summarize_all: Summarize document(s) using entire document at once
            Summarize_refine: Summarize document(s) using entire document, and try to refine before returning summary
    :param langchain_agents: Which agents to use
            'search': Use Web Search as context for LLM response, e.g. SERP if have SERPAPI_API_KEY in env
    :param force_langchain_evaluate: Whether to force langchain LLM use even if not doing langchain, mostly for testing.

    :param visible_langchain_actions: Which actions to allow
    :param visible_langchain_agents: Which agents to allow

    :param document_subset: Default document choice when taking subset of collection
    :param document_choice: Chosen document(s) by internal name, 'All' means use all docs

    :param use_llm_if_no_docs: Whether to use LLM even if no documents, when langchain_mode=UserData or MyData or custom
    :param load_db_if_exists: Whether to load chroma db if exists or re-generate db
    :param keep_sources_in_context: Whether to keep url sources in context, not helpful usually
    :param db_type: 'faiss' for in-memory or 'chroma' or 'weaviate' for persisted on disk
    :param use_openai_embedding: Whether to use OpenAI embeddings for vector db
    :param use_openai_model: Whether to use OpenAI model for use with vector db
    :param hf_embedding_model: Which HF embedding model to use for vector db
           Default is instructor-large with 768 parameters per embedding if have GPUs, else all-MiniLM-L6-v2 if no GPUs
           Can also choose simpler model with 384 parameters per embedding: "sentence-transformers/all-MiniLM-L6-v2"
           Can also choose even better embedding with 1024 parameters: 'hkunlp/instructor-xl'
           We support automatically changing of embeddings for chroma, with a backup of db made if this is done
    :param migrate_embedding_model: whether to use hf_embedding_model embedding even if database already had an embedding set.
           used to migrate all embeddings to a new one, but will take time to re-embed.
           Default (False) is to use the prior embedding for existing databases, and only use hf_embedding_model for new databases
           If had old database without embedding saved, then hf_embedding_model is also used.
    :param auto_migrate_db: whether to automatically migrate any chroma<0.4 database from duckdb -> sqlite version
    :param cut_distance: Distance to cut off references with larger distances when showing references.
           1.64 is good to avoid dropping references for all-MiniLM-L6-v2, but instructor-large will always show excessive references.
           For all-MiniLM-L6-v2, a value of 1.5 can push out even more references, or a large value of 100 can avoid any loss of references.
    :param answer_with_sources: Whether to determine (and return) sources
    :param append_sources_to_answer: Whether to place source information in chat response (ignored by LLM).  Always disabled for API.
    :param show_accordions: whether to show accordion for document references in chatbot UI
    :param top_k_docs_max_show: Max number of docs to show in UI for sources
    :param show_link_in_sources: Whether to show URL link to source document in references
    :param pre_prompt_query: prompt before documents to query, if None then use internal defaults
    :param prompt_query: prompt after documents to query, if None then use internal defaults
    :param pre_prompt_summary: prompt before documents to summarize, if None then use internal defaults
    :param prompt_summary: prompt after documents to summarize, if None then use internal defaults
           For summarize, normal to have empty query (nothing added in ask anything in UI or empty string in API)
           If pass query, template is "Focusing on %s, %s" % (query, prompt_summary)
           If pass query and iinput, template is "Focusing on %s, %s, %s" % (query, iinput, prompt_summary)
    :param add_chat_history_to_context: Include chat context when performing action
           Not supported yet for openai_chat when using document collection instead of LLM
           Also not supported when using CLI mode
    :param add_search_to_context: Include web search in context as augmented prompt
    :param context: Default context to use (for system pre-context in gradio UI)
           context comes before chat_conversation and any document Q/A from text_context_list
    :param iinput: Default input for instruction-based prompts
    :param allow_upload_to_user_data: Whether to allow file uploads to update shared vector db (UserData or custom user dbs)
           Ensure pass user_path for the files uploaded to be moved to this location for linking.
    :param reload_langchain_state: Whether to reload langchain_modes.pkl file that contains any new user collections.
    :param allow_upload_to_my_data: Whether to allow file uploads to update personal vector db
    :param enable_url_upload: Whether to allow upload from URL
    :param enable_text_upload: Whether to allow upload of text
    :param enable_sources_list: Whether to allow list (or download for non-shared db) of list of sources for chosen db
    :param chunk: Whether to chunk data (True unless know data is already optimally chunked)
    :param chunk_size: Size of chunks, with typically top-4 passed to LLM, so needs to be in context length
    :param top_k_docs: For langchain_action query: number of chunks to give LLM
                       -1 : auto-fills context up to max_seq_len
                       For langchain_action summarize: number of document parts, like pages for PDF.
                       There's no such thing as chunks for summarization.
                       -1 : auto-fills context up to max_seq_len
    :param reverse_docs: whether to reverse docs order so most relevant is closest to question.
           Best choice for sufficiently smart model, and truncation occurs for oldest context, so best then too.
           But smaller 6_9 models fail to use newest context and can get stuck on old information.
    :param auto_reduce_chunks: Whether to automatically reduce top_k_docs to fit context given prompt
    :param max_chunks: If top_k_docs=-1, maximum number of chunks to allow
    :param n_jobs: Number of processors to use when consuming documents (-1 = all, is default)

    :param use_unstructured: Enable unstructured URL loader
    :param use_playwright: Enable PlayWright URL loader
    :param use_selenium: Enable Selenium URL loader

    :param use_pymupdf: enable PyMUPDF
    :param use_unstructured_pdf: enable Unstructured PDF loader
    :param use_pypdf: enable PyPDF loader
    :param enable_pdf_ocr: 'auto' means only use OCR if normal text extraction fails.  Useful for pure image-based PDFs with text
                            'on' means always do OCR as additional parsing of same documents
                            'off' means don't do OCR (e.g. because it's slow even if 'auto' only would trigger if nothing else worked)
    :param enable_pdf_doctr: Whether to support doctr on pdfs
    :param try_pdf_as_html: Try "PDF" as if HTML file, in case web link has .pdf extension but really is just HTML

    :param enable_ocr: Whether to support OCR on images
    :param enable_doctr: Whether to support doctr on images (using OCR better than enable_ocr=True)
    :param enable_pix2struct: Whether to support pix2struct on images for captions
    :param enable_captions: Whether to support captions using BLIP for image files as documents,
           then preloads that model if pre_load_caption_model=True

    :param pre_load_caption_model: Whether to preload caption model, or load after forking parallel doc loader
           parallel loading disabled if preload and have images, to prevent deadlocking on cuda context
           Recommended if using larger caption model
    :param captions_model: Which model to use for captions.
           captions_model: str = "Salesforce/blip-image-captioning-base",  # continue capable
           captions_model: str = "Salesforce/blip2-flan-t5-xl",   # question/answer capable, 16GB state
           captions_model: str = "Salesforce/blip2-flan-t5-xxl",  # question/answer capable, 60GB state
           Note: opt-based blip2 are not permissive license due to opt and Meta license restrictions
           Disabled for CPU since BLIP requires CUDA
    :param caption_gpu: If support caption, then use GPU if exists

    :param jq_schema: control json loader
           By default '.[]' ingests everything in brute-force way, but better to match your schema
           See: https://python.langchain.com/docs/modules/data_connection/document_loaders/json#using-jsonloader

    :param max_quality: Choose maximum quality ingestion with all available parsers
           Pro: Catches document when some default parsers would fail
           Pro: Enables DocTR that has much better OCR than Tesseract
           Con: Fills DB with results from all parsers, so similarity search gives redundant results

    :param enable_heap_analytics: Toggle telemetry.
    :param heap_app_id: App ID for Heap, change to your ID.
    :return:
    """
    if base_model is None:
        base_model = ''
    if tokenizer_base_model is None:
        tokenizer_base_model = ''
    if lora_weights is None:
        lora_weights = ''
    if inference_server is None:
        inference_server = ''

    # listen to env if set
    model_lock = os.getenv('model_lock', str(model_lock))
    model_lock = ast.literal_eval(model_lock)

    chat_conversation = str_to_list(chat_conversation)
    text_context_list = str_to_list(text_context_list)

    llamacpp_dict = str_to_dict(llamacpp_dict)
    # add others to single dict
    llamacpp_dict['model_path_llama'] = model_path_llama
    llamacpp_dict['model_name_gptj'] = model_name_gptj
    llamacpp_dict['model_name_gpt4all_llama'] = model_name_gpt4all_llama
    llamacpp_dict['model_name_exllama_if_no_config'] = model_name_exllama_if_no_config
    # if user overrides but doesn't set these:
    if 'n_batch' not in llamacpp_dict:
        llamacpp_dict['n_batch'] = 128
    if 'n_gpu_layers' not in llamacpp_dict:
        llamacpp_dict['n_gpu_layers'] = 100
    if 'n_gqa' not in llamacpp_dict:
        llamacpp_dict['n_gqa'] = 0

    if os.environ.get('SERPAPI_API_KEY') is None and LangChainAgent.SEARCH.value in visible_langchain_agents:
        visible_langchain_agents.remove(LangChainAgent.SEARCH.value)

    if model_lock:
        assert gradio, "model_lock only supported for gradio=True"
        assert not cli, "model_lock only supported for cli=False"
        assert not (not cli and not gradio), "model_lock only supported for eval (cli=gradio=False)"
        assert not base_model, "Don't specify model_lock and base_model"
        assert not tokenizer_base_model, "Don't specify model_lock and tokenizer_base_model"
        assert not lora_weights, "Don't specify model_lock and lora_weights"
        assert not inference_server, "Don't specify model_lock and inference_server"
        # assert not prompt_type, "Don't specify model_lock and prompt_type"
        # assert not prompt_dict, "Don't specify model_lock and prompt_dict"

    n_jobs = int(os.getenv('n_jobs', str(n_jobs)))
    is_hf = bool(int(os.getenv("HUGGINGFACE_SPACES", '0')))
    is_gpth2oai = bool(int(os.getenv("GPT_H2O_AI", '0')))
    is_public = is_hf or is_gpth2oai  # multi-user case with fixed model and disclaimer
    if is_public:
        visible_tos_tab = visible_hosts_tab = True
        if enforce_h2ogpt_api_key is None:
            enforce_h2ogpt_api_key = True
    else:
        if enforce_h2ogpt_api_key is None:
            enforce_h2ogpt_api_key = False
    if isinstance(h2ogpt_api_keys, str) and not os.path.isfile(h2ogpt_api_keys):
        h2ogpt_api_keys = str_to_list(h2ogpt_api_keys)
    if memory_restriction_level is None:
        memory_restriction_level = 2 if is_hf else 0  # 2 assumes run on 24GB consumer GPU
    else:
        assert 0 <= memory_restriction_level <= 3, "Bad memory_restriction_level=%s" % memory_restriction_level
    if n_jobs == -1:
        # if -1, assume hypercores, don't use, force user to pass n_jobs to be specific if not standard cores
        n_jobs = max(1, os.cpu_count() // 2)
    if is_public and os.getenv('n_jobs') is None:
        n_jobs = min(n_jobs, max(1, min(os.cpu_count() // 2, 8)))
    admin_pass = os.getenv("ADMIN_PASS")
    # will sometimes appear in UI or sometimes actual generation, but maybe better than empty result
    # but becomes unrecoverable sometimes if raise, so just be silent for now
    raise_generate_gpu_exceptions = True

    rope_scaling = str_to_dict(rope_scaling)

    if isinstance(auth, str):
        if auth.strip().startswith('['):
            auth = str_to_list(auth)
    if isinstance(auth, str) and auth:
        auth_filename = auth
    if not auth_filename:
        auth_filename = "auth.json"
    assert isinstance(auth, (str, list, tuple, type(None))), "Unknown type %s for auth=%s" % (type(auth), auth)

    # allow set token directly
    use_auth_token = os.environ.get("HUGGING_FACE_HUB_TOKEN", use_auth_token)
    allow_upload_to_user_data = bool(
        int(os.environ.get("allow_upload_to_user_data", str(int(allow_upload_to_user_data)))))
    allow_upload_to_my_data = bool(int(os.environ.get("allow_upload_to_my_data", str(int(allow_upload_to_my_data)))))
    height = int(os.environ.get("HEIGHT", height))
    h2ocolors = bool(int(os.getenv('h2ocolors', h2ocolors)))

    # allow enabling langchain via ENV
    # FIRST PLACE where LangChain referenced, but no imports related to it
    langchain_modes = ast.literal_eval(os.environ.get("langchain_modes", str(langchain_modes)))
    if not isinstance(langchain_modes, list):
        langchain_modes = []
    # always allow DISABLED
    if LangChainMode.DISABLED.value not in langchain_modes:
        langchain_modes.append(LangChainMode.DISABLED.value)

    # update
    langchain_mode_paths = str_to_dict(langchain_mode_paths)
    langchain_mode_types = str_to_dict(langchain_mode_types)
    for lmode in [LangChainMode.GITHUB_H2OGPT.value,
                  LangChainMode.H2O_DAI_DOCS.value,
                  LangChainMode.WIKI.value,
                  LangChainMode.WIKI_FULL.value,
                  ]:
        if lmode not in langchain_mode_types:
            langchain_mode_types[lmode] = 'shared'
    if lmode not in langchain_mode_paths:
        langchain_mode_types[lmode] = ''
    if user_path:
        user_path = makedirs(user_path, use_base=True)
        langchain_mode_paths['UserData'] = user_path
        langchain_mode_paths['UserData'] = LangChainTypes.SHARED.value

    if is_public:
        allow_upload_to_user_data = False
        if LangChainMode.USER_DATA.value in langchain_modes:
            langchain_modes.remove(LangChainMode.USER_DATA.value)
    if max_raw_chunks is None:
        max_raw_chunks = 30 if is_public else 1000000

    # in-place, for non-scratch dbs
    if allow_upload_to_user_data:
        # always listen to CLI-passed user_path if passed
        if user_path:
            langchain_mode_paths['UserData'] = user_path

    assert langchain_action in langchain_actions, "Invalid langchain_action %s not in %s" % (
        langchain_action, langchain_actions)
    assert len(
        set(langchain_agents).difference(langchain_agents_list)) == 0, "Invalid langchain_agents %s" % langchain_agents

    # auto-set langchain_mode
    langchain_mode = os.environ.get("LANGCHAIN_MODE", langchain_mode)
    if have_langchain and langchain_mode is None:
        # start in chat mode, in case just want to chat and don't want to get "No documents to query" by default.
        if LangChainMode.LLM.value in langchain_modes:
            langchain_mode = LangChainMode.LLM.value
        elif len(langchain_modes) >= 1:
            # infer even if don't pass which langchain_mode, just langchain_modes.
            langchain_mode = langchain_modes[0]
        if allow_upload_to_user_data and not is_public and langchain_mode_paths['UserData']:
            if verbose:
                print("Auto set langchain_mode=%s.  Could use UserData instead." % langchain_mode, flush=True)
        elif allow_upload_to_my_data:
            if verbose:
                print("Auto set langchain_mode=%s.  Could use MyData instead."
                      "  To allow UserData to pull files from disk,"
                      " set user_path or langchain_mode_paths, and ensure allow_upload_to_user_data=True" % langchain_mode,
                      flush=True)
        else:
            raise RuntimeError("Please pass --langchain_mode=<chosen mode> out of %s" % langchain_modes)
    if not have_langchain and langchain_mode not in [None, LangChainMode.DISABLED.value, LangChainMode.LLM.value]:
        raise RuntimeError("Asked for LangChain mode but langchain python package cannot be found.")
    if langchain_mode is None:
        # if not set yet, disable
        langchain_mode = LangChainMode.DISABLED.value
        print("Auto set langchain_mode=%s  Have langchain package: %s" % (langchain_mode, have_langchain), flush=True)
    # go ahead and add
    if langchain_mode not in langchain_modes:
        langchain_modes.append(langchain_mode)

    if is_public:
        allow_upload_to_user_data = False
        input_lines = 1  # ensure set, for ease of use
        temperature = 0.2 if temperature is None else temperature
        top_p = 0.85 if top_p is None else top_p
        top_k = 70 if top_k is None else top_k
        if is_hf:
            do_sample = True if do_sample is None else do_sample
            top_k_docs = 3 if top_k_docs is None else top_k_docs
        else:
            # by default don't sample, too chatty
            do_sample = False if do_sample is None else do_sample
            top_k_docs = 4 if top_k_docs is None else top_k_docs

        if memory_restriction_level == 2:
            if not base_model and not inference_server and not model_lock:
                base_model = 'h2oai/h2ogpt-oasst1-512-12b'
                # don't set load_8bit if passed base_model, doesn't always work so can't just override
                load_8bit = True
                load_4bit = False  # FIXME - consider using 4-bit instead of 8-bit
        elif not inference_server:
            top_k_docs = 10 if top_k_docs is None else top_k_docs
    if memory_restriction_level >= 2:
        load_8bit = True
        load_4bit = False  # FIXME - consider using 4-bit instead of 8-bit
        if hf_embedding_model is None:
            hf_embedding_model = "sentence-transformers/all-MiniLM-L6-v2"
        top_k_docs = 3 if top_k_docs is None else top_k_docs
    if top_k_docs is None:
        top_k_docs = 3
    if is_public:
        if not max_time:
            max_time = 60 * 2
        if not max_max_time:
            max_max_time = max_time
        if not max_new_tokens:
            max_new_tokens = 256
        if not max_max_new_tokens:
            max_max_new_tokens = 512
    else:
        if not max_max_time:
            max_max_time = 60 * 20
        if not max_max_new_tokens:
            max_max_new_tokens = 1024
    if is_hf:
        # must override share if in spaces
        share = False
        if not max_time:
            max_time = 60 * 1
        if not max_max_time:
            max_max_time = max_time
        # HF accounted for later in get_max_max_new_tokens()
    save_dir = os.getenv('SAVE_DIR', save_dir)
    save_dir = makedirs(save_dir, exist_ok=True, tmp_ok=True, use_base=True)
    score_model = os.getenv('SCORE_MODEL', score_model)
    if str(score_model) == 'None':
        score_model = ''
    concurrency_count = int(os.getenv('CONCURRENCY_COUNT', concurrency_count))
    api_open = bool(int(os.getenv('API_OPEN', str(int(api_open)))))
    allow_api = bool(int(os.getenv('ALLOW_API', str(int(allow_api)))))

    n_gpus = torch.cuda.device_count() if torch.cuda.is_available() else 0
    n_gpus, gpu_ids = cuda_vis_check(n_gpus)

    if load_half is None and t5_type(base_model):
        load_half = False
        print("load_half=%s auto-set for %s to avoid bad generation" % (load_half, base_model), flush=True)

    if n_gpus == 0 or get_device() == "mps":
        # No CUDA GPUs usable

        if get_device() != "mps":
            print("No GPUs detected", flush=True)

        enable_captions = False
        gpu_id = None
        load_8bit = False
        load_4bit = False
        low_bit_mode = 1
        if load_half is None:
            # wouldn't work if specified True, but respect
            load_half = False
        load_gptq = ''
        load_exllama = False
        use_gpu_id = False
        if get_device() == "cuda":
            torch.backends.cudnn.benchmark = True
            torch.backends.cudnn.enabled = False
            torch.set_default_dtype(torch.float32)
        if is_public and not inference_server and not model_lock:
            # 12B uses ~94GB
            # 6.9B uses ~47GB
            base_model = 'h2oai/h2ogpt-oig-oasst1-512-6_9b' if not base_model else base_model
        if hf_embedding_model is None:
            # if no GPUs, use simpler embedding model to avoid cost in time
            hf_embedding_model = "sentence-transformers/all-MiniLM-L6-v2"
        if score_model == 'auto':
            score_model = ''
    else:
        if load_half is None:
            load_half = True
        # CUDA GPUs visible
        if score_model == 'auto':
            if n_gpus >= 2:
                # will by default place scoring model on last GPU
                score_model = 'OpenAssistant/reward-model-deberta-v3-large-v2'
            else:
                score_model = ''
        if hf_embedding_model is None:
            # if still None, then set default
            hf_embedding_model = 'hkunlp/instructor-large'

    # get defaults
    if base_model:
        model_lower = base_model.lower()
    elif model_lock:
        # have 0th model be thought of as normal model
        assert len(model_lock) > 0 and model_lock[0]['base_model']
        model_lower = model_lock[0]['base_model'].lower()
    else:
        model_lower = ''
    if not gradio:
        # force, else not single response like want to look at
        stream_output = False
        # else prompt removal can mess up output
        chat = False
    # hard-coded defaults
    first_para = False
    text_limit = None

    if compile_model is None:
        # too avoid noisy CLI
        compile_model = not cli

    if offload_folder:
        offload_folder = makedirs(offload_folder, exist_ok=True, tmp_ok=True, use_base=True)

    # defaults
    caption_loader = None
    doctr_loader = None
    pix2struct_loader = None

    image_loaders_options0, image_loaders_options, \
        pdf_loaders_options0, pdf_loaders_options, \
        url_loaders_options0, url_loaders_options = lg_to_gr(**locals())
    jq_schema0 = jq_schema
    # transcribe
    image_loaders = image_loaders_options0
    pdf_loaders = pdf_loaders_options0
    url_loaders = url_loaders_options0

    placeholder_instruction, placeholder_input, \
        stream_output, show_examples, \
        prompt_type, prompt_dict, \
        temperature, top_p, top_k, num_beams, \
        max_new_tokens, min_new_tokens, early_stopping, max_time, \
        repetition_penalty, num_return_sequences, \
        do_sample, \
        src_lang, tgt_lang, \
        examples, \
        task_info = \
        get_generate_params(model_lower,
                            chat,
                            stream_output, show_examples,
                            prompt_type, prompt_dict,
                            system_prompt,
                            pre_prompt_query, prompt_query,
                            pre_prompt_summary, prompt_summary,
                            temperature, top_p, top_k, num_beams,
                            max_new_tokens, min_new_tokens, early_stopping, max_time,
                            repetition_penalty, num_return_sequences,
                            do_sample,
                            top_k_docs,
                            chunk,
                            chunk_size,
                            image_loaders,
                            pdf_loaders,
                            url_loaders,
                            jq_schema,
                            verbose,
                            )

    git_hash = get_githash() if is_public or os.getenv('GET_GITHASH') else "GET_GITHASH"
    locals_dict = locals()
    locals_print = '\n'.join(['%s: %s' % (k, v) for k, v in locals_dict.items()])
    if verbose:
        print(f"Generating model with params:\n{locals_print}", flush=True)
        print("Command: %s\nHash: %s" % (str(' '.join(sys.argv)), git_hash), flush=True)

    if langchain_mode != "Disabled":
        # SECOND PLACE where LangChain referenced, but all imports are kept local so not required
        from gpt_langchain import prep_langchain, get_some_dbs_from_hf, get_persist_directory
        if is_hf:
            get_some_dbs_from_hf()
        dbs = {}
        for langchain_mode1 in langchain_modes:
            langchain_type = langchain_mode_types.get(langchain_mode1, LangChainTypes.EITHER.value)
            if langchain_type == LangChainTypes.PERSONAL.value:
                # shouldn't prepare per-user databases here
                continue
            persist_directory1, langchain_type = get_persist_directory(langchain_mode1, langchain_type=langchain_type)
            langchain_mode_types[langchain_mode1] = langchain_type
            if langchain_type == LangChainTypes.PERSONAL.value:
                # shouldn't prepare per-user databases here
                continue
            try:
                db = prep_langchain(persist_directory1,
                                    load_db_if_exists,
                                    db_type, use_openai_embedding,
                                    langchain_mode1, langchain_mode_paths, langchain_mode_types,
                                    hf_embedding_model,
                                    migrate_embedding_model,
                                    auto_migrate_db,
                                    kwargs_make_db=locals(),
                                    verbose=verbose)
            finally:
                # in case updated embeddings or created new embeddings
                clear_torch_cache()
            dbs[langchain_mode1] = db
        # remove None db's so can just rely upon k in dbs for if hav db
        dbs = {k: v for k, v in dbs.items() if v is not None}
    else:
        dbs = {}
        # import control
        if os.environ.get("TEST_LANGCHAIN_IMPORT"):
            assert 'gpt_langchain' not in sys.modules, "Dev bug, import of langchain when should not have"
            assert 'langchain' not in sys.modules, "Dev bug, import of langchain when should not have"

    other_model_state_defaults = dict(load_8bit=load_8bit, load_4bit=load_4bit, low_bit_mode=low_bit_mode,
                                      load_half=load_half,
                                      load_gptq=load_gptq, load_exllama=load_exllama, use_safetensors=use_safetensors,
                                      revision=revision, use_gpu_id=use_gpu_id, gpu_id=gpu_id,
                                      compile_model=compile_model,
                                      use_cache=use_cache,
                                      llamacpp_dict=llamacpp_dict, model_path_llama=model_path_llama,
                                      model_name_gptj=model_name_gptj,
                                      model_name_gpt4all_llama=model_name_gpt4all_llama,
                                      model_name_exllama_if_no_config=model_name_exllama_if_no_config,
                                      )
    model_state_none = dict(model=None, tokenizer=None, device=None,
                            base_model=None, tokenizer_base_model=None, lora_weights=None,
                            inference_server=None, prompt_type=None, prompt_dict=None,
                            )
    model_state_none.update(other_model_state_defaults)
    my_db_state0 = {LangChainMode.MY_DATA.value: [None, None, None]}
    selection_docs_state0 = dict(langchain_modes=langchain_modes,
                                 langchain_mode_paths=langchain_mode_paths,
                                 langchain_mode_types=langchain_mode_types)
    selection_docs_state = copy.deepcopy(selection_docs_state0)

    if cli or not gradio:
        # initial state for query prompt
        model_name = base_model
        pre_prompt_query, prompt_query, pre_prompt_summary, prompt_summary = \
            get_langchain_prompts(pre_prompt_query, prompt_query,
                                  pre_prompt_summary, prompt_summary,
                                  model_name, inference_server,
                                  model_path_llama)

    if cli:
        from cli import run_cli
        return run_cli(**get_kwargs(run_cli, exclude_names=['model_state0'], **locals()))
    elif not gradio:
        from eval import run_eval
        return run_eval(**get_kwargs(run_eval, exclude_names=['model_state0'], **locals()))
    elif gradio or prepare_offline_level > 0:
        # imported here so don't require gradio to run generate
        from gradio_runner import go_gradio

        # get default model
        model_states = []
        model_list = [dict(base_model=base_model, tokenizer_base_model=tokenizer_base_model, lora_weights=lora_weights,
                           inference_server=inference_server, prompt_type=prompt_type, prompt_dict=prompt_dict)]
        model_list[0].update(other_model_state_defaults)
        # FIXME: hyper per model, not about model loading
        # for k in gen_hyper:
        #     model_list[k] = locals()[k]

        model_list0 = copy.deepcopy(model_list)  # just strings, safe to deepcopy
        model_state0 = model_state_none.copy()
        assert len(model_state_none) == len(model_state0)
        if model_lock:
            model_list = model_lock
        # do reverse, so first is default base_model etc., so some logic works in go_gradio() more easily
        for model_dict in reversed(model_list):
            # handle defaults user didn't have to pass
            # special defaults, ignore defaults for these if not specifically set, replace with ''
            model_dict['base_model'] = model_dict.get('base_model', '')
            model_dict['tokenizer_base_model'] = model_dict.get('tokenizer_base_model', '')
            model_dict['lora_weights'] = model_dict.get('lora_weights', '')
            model_dict['inference_server'] = model_dict.get('inference_server', '')
            if prepare_offline_level >= 2:
                if 'openai' not in model_dict['inference_server'] and 'replicate' not in model_dict['inference_server']:
                    # assume want locally, but OpenAI and replicate are never local for model part
                    model_dict['inference_server'] = ''
            prompt_type_infer = not model_dict.get('prompt_type')
            model_dict['prompt_type'] = model_dict.get('prompt_type',
                                                       model_list0[0]['prompt_type'])  # don't use mutated value
            # rest of generic defaults
            for k in model_list0[0]:
                if k not in model_dict:
                    model_dict[k] = model_list0[0][k]

            # begin prompt adjustments
            # get query prompt for (say) last base model if using model lock
            pre_prompt_query1, prompt_query1, pre_prompt_summary1, prompt_summary1 = (
                get_langchain_prompts(pre_prompt_query, prompt_query,
                                      pre_prompt_summary, prompt_summary,
                                      model_dict['base_model'],
                                      model_dict['inference_server'],
                                      model_dict['model_path_llama']))
            # if mixed setup, choose non-empty so best models best
            # FIXME: Make per model dict passed through to evaluate
            pre_prompt_query = pre_prompt_query or pre_prompt_query1
            prompt_query = prompt_query or prompt_query1
            pre_prompt_summary = pre_prompt_summary or pre_prompt_summary1
            prompt_summary = prompt_summary or prompt_summary1

            # try to infer, ignore empty initial state leading to get_generate_params -> 'plain'
            if prompt_type_infer:
                model_lower1 = model_dict['base_model'].lower()
                if model_lower1 in inv_prompt_type_to_model_lower:
                    model_dict['prompt_type'] = inv_prompt_type_to_model_lower[model_lower1]
                    model_dict['prompt_dict'], error0 = get_prompt(model_dict['prompt_type'], '',
                                                                   chat=False, context='', reduced=False,
                                                                   making_context=False,
                                                                   return_dict=True,
                                                                   system_prompt=system_prompt)
                else:
                    model_dict['prompt_dict'] = prompt_dict
            else:
                model_dict['prompt_dict'] = prompt_dict
            model_dict['prompt_dict'] = model_dict.get('prompt_dict', model_dict['prompt_dict'])
            # end prompt adjustments
            all_kwargs = locals().copy()
            all_kwargs.update(model_dict)
            if model_dict['base_model'] and not login_mode_if_model0:
                model0, tokenizer0, device = get_model(reward_type=False,
                                                       **get_kwargs(get_model, exclude_names=['reward_type'],
                                                                    **all_kwargs))
            else:
                # if empty model, then don't load anything, just get gradio up
                model0, tokenizer0, device = None, None, None
            if model0 is None:
                if fail_if_cannot_connect:
                    raise RuntimeError("Could not connect, see logs")
                # skip
                if isinstance(model_lock, list):
                    model_lock.remove(model_dict)
                continue
            model_state_trial = dict(model=model0, tokenizer=tokenizer0, device=device)
            model_state_trial.update(model_dict)
            assert len(model_state_none) == len(model_state_trial)
            print("Model %s" % model_dict, flush=True)
            if model_lock:
                # last in iteration will be first
                model_states.insert(0, model_state_trial)
                # fill model_state0 so go_gradio() easier, manage model_states separately
                model_state0 = model_state_trial.copy()
            else:
                model_state0 = model_state_trial.copy()
            assert len(model_state_none) == len(model_state0)

        visible_models = str_to_list(visible_models, allow_none=True)  # None means first model
        all_models = [x.get('base_model', xi) for xi, x in enumerate(model_states)]
        visible_models_state0 = [x.get('base_model', xi) for xi, x in enumerate(model_states) if
                                 visible_models is None or
                                 x.get('base_model', xi) in visible_models or
                                 xi in visible_models]

        # update to be consistent with what is passed from CLI and model chose
        # do after go over all models if multi-model, so don't contaminate
        # This is just so UI shows reasonable correct value, not 2048 dummy value
        if len(model_states) >= 1:
            max_seq_len = model_states[0]['tokenizer'].model_max_length

        # get score model
        all_kwargs = locals().copy()
        smodel, stokenizer, sdevice = get_score_model(reward_type=True,
                                                      **get_kwargs(get_score_model, exclude_names=['reward_type'],
                                                                   **all_kwargs))
        score_model_state0 = dict(model=smodel, tokenizer=stokenizer, device=sdevice,
                                  base_model=score_model, tokenizer_base_model='', lora_weights='',
                                  inference_server='', prompt_type='', prompt_dict='')

        if enable_captions:
            if pre_load_caption_model:
                from image_captions import H2OImageCaptionLoader
                caption_loader = H2OImageCaptionLoader(caption_gpu=caption_gpu).load_model()
            else:
                caption_loader = 'gpu' if caption_gpu else 'cpu'
        else:
            caption_loader = False

        if pre_load_embedding_model and langchain_mode != 'Disabled' and not use_openai_embedding:
            from src.gpt_langchain import get_embedding
            hf_embedding_model = dict(name=hf_embedding_model,
                                      model=get_embedding(use_openai_embedding, hf_embedding_model=hf_embedding_model,
                                                          preload=True))

        # assume gradio needs everything
        go_gradio(**locals())


def get_config(base_model,
               use_auth_token=False,
               trust_remote_code=True,
               offload_folder=None,
               revision=None,
               rope_scaling=None,
               triton_attn=False,
               long_sequence=True,
               return_model=False,
               raise_exception=False,
               max_seq_len=None,
               verbose=False,
               ):
    from accelerate import init_empty_weights
    with init_empty_weights():
        from transformers import AutoConfig
        try:
            config = AutoConfig.from_pretrained(base_model, use_auth_token=use_auth_token,
                                                trust_remote_code=trust_remote_code,
                                                offload_folder=offload_folder,
                                                revision=revision,
                                                rope_scaling=rope_scaling if rope_scaling else None)
        except OSError as e:
            if raise_exception:
                raise
            if 'not a local folder and is not a valid model identifier listed on' in str(
                    e) or '404 Client Error' in str(e) or "couldn't connect" in str(e):
                # e.g. llama, gpjt, etc.
                # e.g. HF TGI but not model on HF or private etc.
                if max_seq_len is None and base_model.lower() in non_hf_types:
                    print("Could not determine --max_seq_len, setting to 2048.  Pass if not correct", flush=True)
                    max_seq_len = 2048
                # HF TGI server only should really require prompt_type, not HF model state
                return None, None, max_seq_len
            else:
                raise
        if triton_attn and 'mpt-' in base_model.lower():
            config.attn_config['attn_impl'] = 'triton'
        if long_sequence:
            if 'mpt-7b-storywriter' in base_model.lower():
                config.update({"max_seq_len": 83968})
            if 'mosaicml/mpt-7b-chat' in base_model.lower():
                config.update({"max_seq_len": 4096})
            if 'mpt-30b' in base_model.lower():
                config.update({"max_seq_len": 2 * 8192})
        if return_model and \
                issubclass(config.__class__, tuple(AutoModel._model_mapping.keys())):
            model = AutoModel.from_config(
                config,
                trust_remote_code=trust_remote_code,
            )
        else:
            # can't infer
            model = None
    if 'falcon' in base_model.lower():
        config.use_cache = False

    # allow override
    if max_seq_len is not None:
        print("Overriding max_seq_len -> %d" % max_seq_len, flush=True)
    else:
        if hasattr(config, 'max_seq_len'):
            max_seq_len = int(config.max_seq_len)
        elif hasattr(config, 'max_position_embeddings') and isinstance(config.max_position_embeddings, int):
            # help automatically limit inputs to generate
            max_seq_len = config.max_position_embeddings
            if verbose:
                print("Used max_position_embeddings=%s as base model (pre-rope) max_seq_len."
                      "  If not desired, pass --max_seq_len and set to some integer value." % config.max_position_embeddings,
                      flush=True)
        elif hasattr(config, 'n_ctx'):
            # e.g. gpt2
            max_seq_len = int(config.n_ctx)
        else:
            print("Could not determine --max_seq_len, setting to 2048.  Pass if not correct", flush=True)
            max_seq_len = 2048
            # FIXME:
            # raise RuntimeError("Could not determine max_seq_len,"
            #                   " please pass --max_seq_len and set to some value, e.g. 2048.")

        if rope_scaling:
            if rope_scaling.get('factor'):
                # HF transformers
                max_seq_len *= rope_scaling.get('factor')
            elif rope_scaling.get('alpha_value'):
                # exllama
                # Note: exllama's own tokenizer has this set correctly in loaders.py, this config will be unused
                max_seq_len *= rope_scaling.get('alpha_value')
            print("Automatically setting max_seq_len=%d for RoPE scaling" % max_seq_len, flush=True)

    return config, model, max_seq_len


def get_non_lora_model(base_model, model_loader, load_half,
                       load_gptq,
                       load_exllama,
                       use_safetensors,
                       revision,
                       model_kwargs, reward_type,
                       config, model,
                       gpu_id=0,
                       ):
    """
    Ensure model gets on correct device
    """

    if model is not None:
        # NOTE: Can specify max_memory={0: max_mem, 1: max_mem}, to shard model
        # NOTE: Some models require avoiding sharding some layers,
        # then would pass no_split_module_classes and give list of those layers.
        from accelerate import infer_auto_device_map
        device_map = infer_auto_device_map(
            model,
            dtype=torch.float16 if load_half else torch.float32,
        )
        if hasattr(model, 'model'):
            device_map_model = infer_auto_device_map(
                model.model,
                dtype=torch.float16 if load_half else torch.float32,
            )
            device_map.update(device_map_model)
    else:
        device_map = "auto"

    n_gpus = torch.cuda.device_count() if torch.cuda.is_available() else 0
    n_gpus, gpu_ids = cuda_vis_check(n_gpus)

    if n_gpus > 0:
        if gpu_id >= 0:
            # FIXME: If really distributes model, tend to get things like: ValueError: gpt_neox.embed_in.weight doesn't have any device set.
            # So avoid for now, just put on first GPU, unless score_model, put on last
            if reward_type:
                device_map = {'': n_gpus - 1}
            else:
                device_map = {'': min(n_gpus - 1, gpu_id)}
        if gpu_id == -1:
            device_map = {'': 'cuda'}
    else:
        device_map = {'': 'cpu'}
        model_kwargs['load_in_8bit'] = False
        model_kwargs['load_in_4bit'] = False
    print('device_map: %s' % device_map, flush=True)

    load_in_8bit = model_kwargs.get('load_in_8bit', False)
    load_in_4bit = model_kwargs.get('load_in_4bit', False)
    model_kwargs['device_map'] = device_map
    model_kwargs['use_safetensors'] = use_safetensors
    model_kwargs['revision'] = revision
    pop_unused_model_kwargs(model_kwargs)

    if load_exllama:
        model = model_loader
    elif load_gptq:
        if 'Llama-2-70B-chat-GPTQ' in base_model:
            model_kwargs.update(dict(inject_fused_attention=False))
        model_kwargs.pop('torch_dtype', None)
        model_kwargs.pop('device_map')
        model = model_loader(
            model_name_or_path=base_model,
            model_basename=load_gptq,
            **model_kwargs,
        )
    elif load_in_8bit or load_in_4bit or not load_half:
        model = model_loader(
            base_model,
            config=config,
            **model_kwargs,
        )
    else:

        model = model_loader(
            base_model,
            config=config,
            **model_kwargs,
        )
        if not getattr(model, "is_quantized", False):
            model = model.half()
    return model


def get_client_from_inference_server(inference_server, base_model=None, raise_connection_exception=False):
    inference_server, headers = get_hf_server(inference_server)
    # preload client since slow for gradio case especially
    from gradio_utils.grclient import GradioClient
    gr_client = None
    hf_client = None
    if headers is None:
        try:
            print("GR Client Begin: %s %s" % (inference_server, base_model), flush=True)
            # first do sanity check if alive, else gradio client takes too long by default
            requests.get(inference_server, timeout=int(os.getenv('REQUEST_TIMEOUT', '30')))
            gr_client = GradioClient(inference_server)
            print("GR Client End: %s" % inference_server, flush=True)
        except (OSError, ValueError) as e:
            # Occurs when wrong endpoint and should have been HF client, so don't hard raise, just move to HF
            gr_client = None
            print("GR Client Failed %s %s: %s" % (inference_server, base_model, str(e)), flush=True)
        except (ConnectTimeoutError, ConnectTimeout, MaxRetryError, ConnectionError, ConnectionError2,
                JSONDecodeError, ReadTimeout2, KeyError) as e:
            t, v, tb = sys.exc_info()
            ex = ''.join(traceback.format_exception(t, v, tb))
            print("GR Client Failed %s %s: %s" % (inference_server, base_model, str(ex)), flush=True)
            if raise_connection_exception:
                raise

    if gr_client is None:
        res = None
        from text_generation import Client as HFClient
        print("HF Client Begin: %s %s" % (inference_server, base_model))
        try:
            hf_client = HFClient(inference_server, headers=headers, timeout=int(os.getenv('REQUEST_TIMEOUT', '30')))
            # quick check valid TGI endpoint
            res = hf_client.generate('What?', max_new_tokens=1)
            hf_client = HFClient(inference_server, headers=headers, timeout=300)
        except (ConnectTimeoutError, ConnectTimeout, MaxRetryError, ConnectionError, ConnectionError2,
                JSONDecodeError, ReadTimeout2, KeyError) as e:
            hf_client = None
            t, v, tb = sys.exc_info()
            ex = ''.join(traceback.format_exception(t, v, tb))
            print("HF Client Failed %s %s: %s" % (inference_server, base_model, str(ex)))
            if raise_connection_exception:
                raise
        print("HF Client End: %s %s : %s" % (inference_server, base_model, res))
    return inference_server, gr_client, hf_client


def get_model(
        load_8bit: bool = False,
        load_4bit: bool = False,
        low_bit_mode: int = 1,
        load_half: bool = True,
        load_gptq: str = '',
        load_exllama: bool = False,
        use_safetensors: bool = False,
        revision: str = None,
        use_gpu_id: bool = True,
        base_model: str = '',
        inference_server: str = "",
        tokenizer_base_model: str = '',
        lora_weights: str = "",
        gpu_id: int = 0,
        n_jobs=None,

        reward_type: bool = None,
        local_files_only: bool = False,
        resume_download: bool = True,
        use_auth_token: Union[str, bool] = False,
        trust_remote_code: bool = True,
        offload_folder: str = None,
        rope_scaling: dict = None,
        max_seq_len: int = None,
        compile_model: bool = True,
        llamacpp_dict=None,

        verbose: bool = False,
):
    """

    :param load_8bit: load model in 8-bit, not supported by all models
    :param load_4bit: load model in 4-bit, not supported by all models
    :param low_bit_mode: See gen.py
    :param load_half: load model in 16-bit
    :param load_gptq: GPTQ model_basename
    :param load_exllama: whether to use exllama
    :param use_safetensors: use safetensors file
    :param revision:
    :param use_gpu_id: Use torch infer of optimal placement of layers on devices (for non-lora case)
           For non-LORA case, False will spread shards across multiple GPUs, but this can lead to cuda:x cuda:y mismatches
           So it is not the default
    :param base_model: name/path of base model
    :param inference_server: whether base_model is hosted locally ('') or via http (url)
    :param tokenizer_base_model: name/path of tokenizer
    :param lora_weights: name/path
    :param gpu_id: which GPU (0..n_gpus-1) or allow all GPUs if relevant (-1)
    :param n_jobs: number of cores to use (e.g. for llama CPU model)
    :param reward_type: reward type model for sequence classification
    :param local_files_only: use local files instead of from HF
    :param resume_download: resume downloads from HF
    :param use_auth_token: assumes user did on CLI `huggingface-cli login` to access private repo
    :param trust_remote_code: trust code needed by model
    :param offload_folder: offload folder
    :param rope_scaling: scaling for rope-based models, e.g. "{'type':'dynamic', 'factor':4}"
    :param max_seq_len: override for maximum sequence length for model
    :param max_seq_len: if set, use as max_seq_len for model
    :param compile_model: whether to compile torch model
    :param llamacpp_dict: dict of llama.cpp and GPT4All model options
    :param verbose:
    :return:
    """
    print("Starting get_model: %s %s" % (base_model, inference_server), flush=True)

    triton_attn = False
    long_sequence = True
    config_kwargs = dict(use_auth_token=use_auth_token,
                         trust_remote_code=trust_remote_code,
                         offload_folder=offload_folder,
                         rope_scaling=rope_scaling,
                         triton_attn=triton_attn,
                         long_sequence=long_sequence,
                         revision=revision,
                         max_seq_len=max_seq_len,
                         verbose=verbose)
    config, _, max_seq_len = get_config(base_model, **config_kwargs, raise_exception=False)

    if base_model in non_hf_types:
        assert config is None, "Expected config None for %s" % base_model

    llama_type_from_config = 'llama' in str(config).lower()
    llama_type_from_name = "llama" in base_model.lower()
    llama_type = llama_type_from_config or llama_type_from_name
    if "xgen" in base_model.lower() or 'llama2' in base_model.lower() or 'llama-2' in base_model.lower():
        llama_type = False
    if llama_type:
        if verbose:
            print("Detected as llama type from"
                  " config (%s) or name (%s)" % (llama_type_from_config, llama_type_from_name), flush=True)

    model_name_exllama_if_no_config = '' if not llamacpp_dict else llamacpp_dict.get('model_name_exllama_if_no_config',
                                                                                     '')
    model_loader, tokenizer_loader, conditional_type = (
        get_loaders(model_name=base_model, reward_type=reward_type, llama_type=llama_type,
                    load_gptq=load_gptq, load_exllama=load_exllama, config=config,
                    rope_scaling=rope_scaling, max_seq_len=max_seq_len,
                    model_name_exllama_if_no_config=model_name_exllama_if_no_config))

    tokenizer_kwargs = dict(local_files_only=local_files_only,
                            resume_download=resume_download,
                            use_auth_token=use_auth_token,
                            trust_remote_code=trust_remote_code,
                            offload_folder=offload_folder,
                            revision=revision,
                            padding_side='left',
                            config=config,
                            )
    if not tokenizer_base_model:
        tokenizer_base_model = base_model

    if load_exllama:
        tokenizer = tokenizer_loader
    elif config is not None and tokenizer_loader is not None and not isinstance(tokenizer_loader, str):
        if load_exllama:
            tokenizer = tokenizer_loader
        else:
            tokenizer = tokenizer_loader.from_pretrained(tokenizer_base_model, **tokenizer_kwargs)
            # sets raw (no cushion) limit
            # If using RoPE with scaling, then for non-exllama models (e.g. HF models),
            #  then config -> tokenizer will set model_max_length correctly
            set_model_max_len(max_seq_len, tokenizer, verbose=False)
            # if using fake tokenizer, not really accurate when lots of numbers, give a bit of buffer, else get:
            # Generation Failed: Input validation error: `inputs` must have less than 2048 tokens. Given: 2233
            tokenizer.model_max_length = tokenizer.model_max_length - 50
    else:
        tokenizer = None

    if isinstance(inference_server, str) and inference_server.startswith("http"):
        inference_server, gr_client, hf_client = get_client_from_inference_server(inference_server,
                                                                                  base_model=base_model)
        client = gr_client or hf_client
        # Don't return None, None for model, tokenizer so triggers
        if tokenizer is None:
            # FIXME: Could use only tokenizer from llama etc. but hard to detatch from model, just use fake for now
            if os.getenv("HARD_ASSERTS") and base_model not in non_hf_types:
                raise RuntimeError("Unexpected tokenizer=None")
            tokenizer = FakeTokenizer()
        return client, tokenizer, 'http'
    if isinstance(inference_server, str) and (
            inference_server.startswith('openai') or
            inference_server.startswith('vllm') or
            inference_server.startswith('replicate') or
            inference_server.startswith('sagemaker')
    ):
        if inference_server.startswith('openai'):
            assert os.getenv('OPENAI_API_KEY'), "Set environment for OPENAI_API_KEY"
            # Don't return None, None for model, tokenizer so triggers
            # include small token cushion
            max_seq_len = model_token_mapping[base_model]
        if inference_server.startswith('replicate'):
            assert len(inference_server.split(':')) >= 3, "Expected replicate:model string, got %s" % inference_server
            assert os.getenv('REPLICATE_API_TOKEN'), "Set environment for REPLICATE_API_TOKEN"
            assert max_seq_len is not None, "Please pass --max_seq_len=<max_seq_len> for replicate models."
            try:
                import replicate as replicate_python
            except ImportError:
                raise ImportError(
                    "Could not import replicate python package. "
                    "Please install it with `pip install replicate`."
                )
        if inference_server.startswith('sagemaker'):
            assert len(
                inference_server.split(
                    ':')) >= 3, "Expected sagemaker_chat:<endpoint name>:<region>, got %s" % inference_server
            assert os.getenv('AWS_ACCESS_KEY_ID'), "Set environment for AWS_ACCESS_KEY_ID"
            assert os.getenv('AWS_SECRET_ACCESS_KEY'), "Set environment for AWS_SECRET_ACCESS_KEY"
        # Don't return None, None for model, tokenizer so triggers
        # include small token cushion
        if inference_server.startswith('openai') or tokenizer is None:
            # don't use fake (tiktoken) tokenizer for vLLM//replicate if know actual model with actual tokenizer
            tokenizer = FakeTokenizer(model_max_length=max_seq_len - 50)
        return inference_server, tokenizer, inference_server
    assert not inference_server, "Malformed inference_server=%s" % inference_server
    if base_model in non_hf_types:
        from gpt4all_llm import get_model_tokenizer_gpt4all
        model, tokenizer, device = get_model_tokenizer_gpt4all(base_model, n_jobs=n_jobs,
                                                               max_seq_len=max_seq_len,
                                                               llamacpp_dict=llamacpp_dict)
        return model, tokenizer, device
    if load_exllama:
        return model_loader, tokenizer, 'cuda'

    # get local torch-HF model
    return get_hf_model(load_8bit=load_8bit,
                        load_4bit=load_4bit,
                        low_bit_mode=low_bit_mode,
                        load_half=load_half,
                        load_gptq=load_gptq,
                        use_safetensors=use_safetensors,
                        revision=revision,
                        use_gpu_id=use_gpu_id,
                        base_model=base_model,
                        tokenizer_base_model=tokenizer_base_model,
                        lora_weights=lora_weights,
                        gpu_id=gpu_id,

                        reward_type=reward_type,
                        local_files_only=local_files_only,
                        resume_download=resume_download,
                        use_auth_token=use_auth_token,
                        trust_remote_code=trust_remote_code,
                        offload_folder=offload_folder,
                        rope_scaling=rope_scaling,
                        compile_model=compile_model,

                        llama_type=llama_type,
                        config_kwargs=config_kwargs,
                        tokenizer_kwargs=tokenizer_kwargs,

                        verbose=verbose)


def get_hf_model(load_8bit: bool = False,
                 load_4bit: bool = False,
                 low_bit_mode: int = 1,
                 load_half: bool = True,
                 load_gptq: str = '',
                 use_safetensors: bool = False,
                 revision: str = None,
                 use_gpu_id: bool = True,
                 base_model: str = '',
                 tokenizer_base_model: str = '',
                 lora_weights: str = "",
                 gpu_id: int = 0,

                 reward_type: bool = None,
                 local_files_only: bool = False,
                 resume_download: bool = True,
                 use_auth_token: Union[str, bool] = False,
                 trust_remote_code: bool = True,
                 offload_folder: str = None,
                 rope_scaling: dict = None,
                 compile_model: bool = True,

                 llama_type: bool = False,
                 config_kwargs=None,
                 tokenizer_kwargs=None,

                 verbose: bool = False,
                 ):
    assert config_kwargs is not None
    assert tokenizer_kwargs is not None

    load_exllama = False  # Never should be in HF code for exllama

    if lora_weights is not None and lora_weights.strip():
        if verbose:
            print("Get %s lora weights" % lora_weights, flush=True)
    device = get_device()

    if 'gpt2' in base_model.lower():
        # RuntimeError: where expected condition to be a boolean tensor, but got a tensor with dtype Half
        load_8bit = False
        load_4bit = False

    assert base_model.strip(), (
        "Please choose a base model with --base_model (CLI) or load one from Models Tab (gradio)"
    )

    model_loader, tokenizer_loader, conditional_type = (
        get_loaders(model_name=base_model, reward_type=reward_type, llama_type=llama_type,
                    load_gptq=load_gptq, load_exllama=load_exllama))

    config, _, max_seq_len = get_config(base_model, return_model=False, raise_exception=True, **config_kwargs)

    if tokenizer_loader is not None and not isinstance(tokenizer_loader, str):
        if load_exllama:
            tokenizer = tokenizer_loader
        else:
            tokenizer = tokenizer_loader.from_pretrained(tokenizer_base_model,
                                                         **tokenizer_kwargs)
    else:
        tokenizer = tokenizer_loader

    if isinstance(tokenizer, str):
        # already a pipeline, tokenizer_loader is string for task
        model = model_loader(tokenizer,
                             model=base_model,
                             device=0 if device == "cuda" else -1,
                             torch_dtype=torch.float16 if device == 'cuda' else torch.float32)
    else:
        assert device in ["cuda", "cpu", "mps"], "Unsupported device %s" % device
        model_kwargs = dict(local_files_only=local_files_only,
                            torch_dtype=torch.float16 if device == 'cuda' else torch.float32,
                            resume_download=resume_download,
                            use_auth_token=use_auth_token,
                            trust_remote_code=trust_remote_code,
                            offload_folder=offload_folder,
                            revision=revision,
                            # rope_scaling=rope_scaling,  # only put into config
                            )
        if 'mbart-' not in base_model.lower() and 'mpt-' not in base_model.lower():
            if use_gpu_id and gpu_id is not None and gpu_id >= 0 and device == 'cuda':
                device_map = {"": gpu_id}
            else:
                device_map = "auto"
            model_kwargs.update(dict(load_in_8bit=load_8bit,
                                     load_in_4bit=load_4bit,
                                     device_map=device_map,
                                     ))
        if 'mpt-' in base_model.lower() and gpu_id is not None and gpu_id >= 0:
            # MPT doesn't support spreading over GPUs
            model_kwargs.update(dict(device_map={"": gpu_id} if device == 'cuda' else "cpu"))

        if 'OpenAssistant/reward-model'.lower() in base_model.lower():
            # FIXME: could put on other GPUs
            model_kwargs['device_map'] = {"": 0} if device == 'cuda' else {"": 'cpu'}
            model_kwargs.pop('torch_dtype', None)
        pop_unused_model_kwargs(model_kwargs)

        n_gpus = torch.cuda.device_count() if torch.cuda.is_available() else 0
        n_gpus, gpu_ids = cuda_vis_check(n_gpus)
        if low_bit_mode == 1 and n_gpus != 0:
            from transformers import BitsAndBytesConfig
            model_kwargs['quantization_config'] = BitsAndBytesConfig(bnb_4bit_compute_dtype=torch.bfloat16,
                                                                     load_in_4bit=load_4bit,
                                                                     load_in_8bit=load_8bit,
                                                                     )
        elif low_bit_mode == 2 and n_gpus != 0:
            from transformers import BitsAndBytesConfig
            model_kwargs['quantization_config'] = BitsAndBytesConfig(bnb_4bit_quant_type="nf4",
                                                                     load_in_4bit=load_4bit,
                                                                     load_in_8bit=load_8bit,
                                                                     )
        elif low_bit_mode == 3 and n_gpus != 0:
            from transformers import BitsAndBytesConfig
            model_kwargs['quantization_config'] = BitsAndBytesConfig(bnb_4bit_use_double_quant=True,
                                                                     load_in_4bit=load_4bit,
                                                                     load_in_8bit=load_8bit,
                                                                     )
        elif low_bit_mode == 4 and n_gpus != 0:
            from transformers import BitsAndBytesConfig
            model_kwargs['quantization_config'] = BitsAndBytesConfig(bnb_4bit_use_double_quant=True,
                                                                     bnb_4bit_quant_type="nf4",
                                                                     load_in_4bit=load_4bit,
                                                                     load_in_8bit=load_8bit,
                                                                     )

        if not lora_weights:
            # torch.device context uses twice memory for AutoGPTQ
            context = NullContext if load_gptq else torch.device
            with context(device):

                if use_gpu_id:
                    config, model, max_seq_len = get_config(base_model,
                                                            return_model=True, raise_exception=True, **config_kwargs)
                    model = get_non_lora_model(base_model, model_loader, load_half, load_gptq,
                                               load_exllama,
                                               use_safetensors,
                                               revision,
                                               model_kwargs, reward_type,
                                               config, model,
                                               gpu_id=gpu_id,
                                               )
                else:
                    config, _, max_seq_len = get_config(base_model, **config_kwargs)
                    if load_half and not (load_8bit or load_4bit or load_gptq):
                        model = model_loader(
                            base_model,
                            config=config,
                            **model_kwargs)
                        if not getattr(model, "is_quantized", False):
                            model = model.half()
                    else:
                        model = model_loader(
                            base_model,
                            config=config,
                            **model_kwargs)
        elif load_8bit or load_4bit:
            config, _, max_seq_len = get_config(base_model, **config_kwargs)
            model = model_loader(
                base_model,
                config=config,
                **model_kwargs
            )
            from peft import PeftModel  # loads cuda, so avoid in global scope
            model = PeftModel.from_pretrained(
                model,
                lora_weights,
                torch_dtype=torch.float16 if device == 'cuda' else torch.float32,
                local_files_only=local_files_only,
                resume_download=resume_download,
                use_auth_token=use_auth_token,
                trust_remote_code=trust_remote_code,
                offload_folder=offload_folder,
                rope_scaling=rope_scaling,
                revision=revision,
                device_map={"": 0} if device == 'cuda' else {"": 'cpu'},  # seems to be required
            )
        else:
            with torch.device(device):
                config, _, max_seq_len = get_config(base_model, raise_exception=True, **config_kwargs)
                model = model_loader(
                    base_model,
                    config=config,
                    **model_kwargs
                )
                from peft import PeftModel  # loads cuda, so avoid in global scope
                model = PeftModel.from_pretrained(
                    model,
                    lora_weights,
                    torch_dtype=torch.float16 if device == 'cuda' else torch.float32,
                    local_files_only=local_files_only,
                    resume_download=resume_download,
                    use_auth_token=use_auth_token,
                    trust_remote_code=trust_remote_code,
                    offload_folder=offload_folder,
                    rope_scaling=rope_scaling,
                    device_map="auto",
                )
                if load_half and not load_gptq:
                    if not getattr(model, "is_quantized", False):
                        model = model.half()

    # unwind broken decapoda-research config
    if llama_type:
        model.config.pad_token_id = tokenizer.pad_token_id = 0  # unk
        model.config.bos_token_id = 1
        model.config.eos_token_id = 2
    if 'gpt2' in base_model.lower():
        # add special tokens that otherwise all share the same id
        tokenizer.add_special_tokens({'bos_token': '<bos>',
                                      'eos_token': '<eos>',
                                      'pad_token': '<pad>'})

    if not isinstance(tokenizer, str):
        model.eval()
        if torch.__version__ >= "2" and sys.platform != "win32" and compile_model:
            model = torch.compile(model)

    set_model_max_len(max_seq_len, tokenizer, verbose=False, reward_type=reward_type)

    # tell if conditional type
    model.conditional_type = conditional_type
    tokenizer.conditional_type = conditional_type

    return model, tokenizer, device


def set_model_max_len(max_seq_len, tokenizer, verbose=False, reward_type=False):
    if reward_type:
        # limit deberta, else uses too much memory and not worth response score
        tokenizer.model_max_length = 512
        return

    tokenizer.model_max_length = int(max_seq_len)
    if verbose:
        print("model_max_length=%s" % tokenizer.model_max_length, flush=True)
    # for bug in HF transformers
    if tokenizer.model_max_length > 100000000:
        tokenizer.model_max_length = 2048


def pop_unused_model_kwargs(model_kwargs):
    """
    in-place pop unused kwargs that are not dependency-upgrade friendly
    no point passing in False, is default, and helps avoid needing to update requirements for new deps
    :param model_kwargs:
    :return:
    """
    check_list = ['load_in_8bit', 'load_in_4bit']
    for k in check_list:
        if k in model_kwargs and not model_kwargs[k]:
            model_kwargs.pop(k)


def get_score_model(score_model: str = None,
                    load_8bit: bool = False,
                    load_4bit: bool = False,
                    low_bit_mode=1,
                    load_half: bool = True,
                    load_gptq: str = '',
                    load_exllama: bool = False,
                    use_gpu_id: bool = True,
                    base_model: str = '',
                    inference_server: str = '',
                    tokenizer_base_model: str = '',
                    lora_weights: str = "",
                    gpu_id: int = 0,
                    n_jobs=None,

                    reward_type: bool = None,
                    local_files_only: bool = False,
                    resume_download: bool = True,
                    use_auth_token: Union[str, bool] = False,
                    trust_remote_code: bool = True,
                    offload_folder: str = None,
                    rope_scaling: dict = None,
                    compile_model: bool = True,
                    llamacpp_dict: typing.Dict = None,

                    verbose: bool = False,
                    ):
    if score_model is not None and score_model.strip():
        load_8bit = False
        load_4bit = False
        low_bit_mode = 1
        load_half = False
        load_gptq = ''
        load_exllama = False
        use_safetensors = False
        revision = None
        base_model = score_model.strip()
        tokenizer_base_model = ''
        lora_weights = ''
        inference_server = ''
        llama_type = False
        max_seq_len = None
        compile_model = False
        llamacpp_dict = {}
        smodel, stokenizer, sdevice = get_model(reward_type=True,
                                                **get_kwargs(get_model, exclude_names=['reward_type'], **locals()))
    else:
        smodel, stokenizer, sdevice = None, None, None
    return smodel, stokenizer, sdevice


def evaluate_fake(*args, **kwargs):
    yield dict(response=invalid_key_msg, sources='')
    return


def evaluate(
        model_state,
        my_db_state,
        selection_docs_state,
        requests_state,
        # START NOTE: Examples must have same order of parameters
        instruction,
        iinput,
        context,
        stream_output,
        prompt_type,
        prompt_dict,
        temperature,
        top_p,
        top_k,
        num_beams,
        max_new_tokens,
        min_new_tokens,
        early_stopping,
        max_time,
        repetition_penalty,
        num_return_sequences,
        do_sample,
        chat,
        instruction_nochat,
        iinput_nochat,
        langchain_mode,
        add_chat_history_to_context,
        add_search_to_context,
        langchain_action,
        langchain_agents,
        top_k_docs,
        chunk,
        chunk_size,
        document_subset,
        document_choice,
        pre_prompt_query,
        prompt_query,
        pre_prompt_summary,
        prompt_summary,
        system_prompt,

        image_loaders,
        pdf_loaders,
        url_loaders,
        jq_schema,
        visible_models,  # not used but just here for code to be simpler for knowing what wrapper to evaluate needs
        h2ogpt_key,
        chat_conversation,
        text_context_list,

        # END NOTE: Examples must have same order of parameters
        captions_model=None,
        caption_loader=None,
        doctr_loader=None,
        pix2struct_loader=None,
        async_output=None,
        num_async=None,
        src_lang=None,
        tgt_lang=None,
        debug=False,
        concurrency_count=None,
        save_dir=None,
        sanitize_bot_response=False,
        model_state0=None,
        memory_restriction_level=None,
        max_max_new_tokens=None,
        is_public=None,
        max_max_time=None,
        raise_generate_gpu_exceptions=None,
        lora_weights=None,
        use_llm_if_no_docs=True,
        load_db_if_exists=True,
        dbs=None,
        detect_user_path_changes_every_query=None,
        use_openai_embedding=None,
        use_openai_model=None,
        hf_embedding_model=None,
        migrate_embedding_model=None,
        auto_migrate_db=None,
        cut_distance=None,
        db_type=None,
        n_jobs=None,
        first_para=None,
        text_limit=None,
        show_accordions=None,
        top_k_docs_max_show=None,
        show_link_in_sources=None,
        verbose=False,
        cli=False,
        reverse_docs=True,
        use_cache=None,
        auto_reduce_chunks=None,
        max_chunks=None,
        model_lock=None,
        force_langchain_evaluate=None,
        model_state_none=None,
        load_exllama=None,
        answer_with_sources=None,
        append_sources_to_answer=None,
        image_loaders_options0=None,
        pdf_loaders_options0=None,
        url_loaders_options0=None,
        jq_schema0=None,
):
    # ensure passed these
    assert concurrency_count is not None
    assert memory_restriction_level is not None
    assert raise_generate_gpu_exceptions is not None
    assert use_openai_embedding is not None
    assert use_openai_model is not None
    assert hf_embedding_model is not None
    assert migrate_embedding_model is not None
    assert auto_migrate_db is not None
    assert db_type is not None
    assert top_k_docs is not None and isinstance(top_k_docs, int)
    assert chunk is not None and isinstance(chunk, bool)
    assert chunk_size is not None and isinstance(chunk_size, int)
    assert n_jobs is not None
    assert first_para is not None
    assert isinstance(add_chat_history_to_context, bool)
    assert isinstance(add_search_to_context, bool)
    assert load_exllama is not None
    # for lazy client (even chat client)
    if image_loaders is None:
        image_loaders = image_loaders_options0
    if pdf_loaders is None:
        pdf_loaders = pdf_loaders_options0
    if url_loaders is None:
        url_loaders = url_loaders_options0
    if jq_schema is None:
        jq_schema = jq_schema0
<<<<<<< HEAD
    if isinstance(langchain_agents, str):
        langchain_agents = [langchain_agents]
=======
    chat_conversation = str_to_list(chat_conversation)
    text_context_list = str_to_list(text_context_list)
>>>>>>> ba34a814

    langchain_modes = selection_docs_state['langchain_modes']
    langchain_mode_paths = selection_docs_state['langchain_mode_paths']
    langchain_mode_types = selection_docs_state['langchain_mode_types']

    if debug:
        locals_dict = locals().copy()
        locals_dict.pop('model_state', None)
        locals_dict.pop('model_state0', None)
        locals_dict.pop('model_states', None)
        print(locals_dict)

    no_model_msg = "Please choose a base model with --base_model (CLI) or load in Models Tab (gradio).\n" \
                   "Then start New Conversation"

    if model_state is None:
        model_state = model_state_none.copy()
    if model_state0 is None:
        # e.g. for no gradio case, set dummy value, else should be set
        model_state0 = model_state_none.copy()

    # model_state['model] is only 'model' if should use model_state0
    # model could also be None
    have_model_lock = model_lock is not None
    have_fresh_model = model_state['model'] not in [None, 'model', no_model_str]
    # for gradio UI control, expect model_state and model_state0 to match, so if have_model_lock=True, then should have_fresh_model=True
    # but gradio API control will only use nochat api etc. and won't use fresh model, so can't assert in general
    # if have_model_lock:
    #    assert have_fresh_model, "Expected model_state and model_state0 to match if have_model_lock"
    have_cli_model = model_state0['model'] not in [None, 'model', no_model_str]

    if have_fresh_model:
        # USE FRESH MODEL
        if not have_model_lock:
            # model_state0 is just one of model_state if model_lock, so don't nuke
            # try to free-up original model (i.e. list was passed as reference)
            if model_state0['model'] and hasattr(model_state0['model'], 'cpu'):
                model_state0['model'].cpu()
                model_state0['model'] = None
            # try to free-up original tokenizer (i.e. list was passed as reference)
            if model_state0['tokenizer']:
                model_state0['tokenizer'] = None
            clear_torch_cache()
        chosen_model_state = model_state
    elif have_cli_model:
        # USE MODEL SETUP AT CLI
        assert isinstance(model_state['model'], (type(None), str))  # expect no fresh model
        chosen_model_state = model_state0
    else:
        raise AssertionError(no_model_msg)
    # get variables
    model = chosen_model_state['model']
    tokenizer = chosen_model_state['tokenizer']
    device = chosen_model_state['device']
    base_model = chosen_model_state['base_model']
    tokenizer_base_model = chosen_model_state['tokenizer_base_model']
    lora_weights = chosen_model_state['lora_weights']
    inference_server = chosen_model_state['inference_server']
    # prefer use input from API over model state
    prompt_type = prompt_type or chosen_model_state['prompt_type']
    prompt_dict = prompt_dict or chosen_model_state['prompt_dict']

    if base_model is None:
        raise AssertionError(no_model_msg)

    assert base_model.strip(), no_model_msg
    assert model, "Model is missing"
    assert tokenizer, "Tokenizer is missing"

    # choose chat or non-chat mode
    if not chat:
        instruction = instruction_nochat
        iinput = iinput_nochat

    # in some cases, like lean nochat API, don't want to force sending prompt_type, allow default choice
    model_lower = base_model.lower()
    if not prompt_type and model_lower in inv_prompt_type_to_model_lower and prompt_type != 'custom':
        prompt_type = inv_prompt_type_to_model_lower[model_lower]
        if verbose:
            print("Auto-selecting prompt_type=%s for %s" % (prompt_type, model_lower), flush=True)
    assert prompt_type is not None, "prompt_type was None"

    # Control generation hyperparameters
    # adjust for bad inputs, e.g. in case also come from API that doesn't get constrained by gradio sliders
    # below is for TGI server, not required for HF transformers
    # limits are chosen similar to gradio_runner.py sliders/numbers
    top_p = min(max(1e-3, top_p), 1.0 - 1e-3)
    top_k = min(max(1, int(top_k)), 100)
    temperature = min(max(0.01, temperature), 2.0)
    # FIXME: https://github.com/h2oai/h2ogpt/issues/106
    num_beams = 1 if stream_output else num_beams  # See max_beams in gradio_runner
    max_max_new_tokens = get_max_max_new_tokens(chosen_model_state,
                                                memory_restriction_level=memory_restriction_level,
                                                max_new_tokens=max_new_tokens,
                                                max_max_new_tokens=max_max_new_tokens)
    model_max_length = get_model_max_length(chosen_model_state)
    max_new_tokens = min(max(1, int(max_new_tokens)), max_max_new_tokens)
    min_new_tokens = min(max(0, int(min_new_tokens)), max_new_tokens)
    max_time = min(max(0, max_time), max_max_time)
    repetition_penalty = min(max(0.01, repetition_penalty), 3.0)
    num_return_sequences = 1 if chat else min(max(1, int(num_return_sequences)), 10)
    min_top_k_docs, max_top_k_docs, label_top_k_docs = get_minmax_top_k_docs(is_public)
    top_k_docs = min(max(min_top_k_docs, int(top_k_docs)), max_top_k_docs)
    chunk_size = min(max(128, int(chunk_size)), 2048)
    if not context:
        context = ''

    # restrict instruction, typically what has large input
    from h2oai_pipeline import H2OTextGenerationPipeline
    instruction, num_prompt_tokens1 = H2OTextGenerationPipeline.limit_prompt(instruction, tokenizer)
    context, num_prompt_tokens2 = H2OTextGenerationPipeline.limit_prompt(context, tokenizer)
    iinput, num_prompt_tokens3 = H2OTextGenerationPipeline.limit_prompt(iinput, tokenizer)
    num_prompt_tokens = (num_prompt_tokens1 or 0) + (num_prompt_tokens2 or 0) + (num_prompt_tokens3 or 0)

    if inference_server and inference_server.startswith('http'):
        # assume TGI/Gradio setup to consume tokens and have long output too, even if exceeds model capacity.
        pass
    else:
        # limit so max_new_tokens = prompt + new < max
        # otherwise model can fail etc. e.g. for distilgpt2 asking for 1024 tokens is enough to fail if prompt=1 token
        max_max_tokens = tokenizer.model_max_length if hasattr(tokenizer, 'model_max_length') else 2048
        max_new_tokens = min(max_new_tokens, max_max_tokens - num_prompt_tokens)

    # get prompt
    prompter = Prompter(prompt_type, prompt_dict, debug=debug, chat=chat, stream_output=stream_output,
                        system_prompt=system_prompt)
    data_point = dict(context=context, instruction=instruction, input=iinput)
    prompt = prompter.generate_prompt(data_point)

    # THIRD PLACE where LangChain referenced, but imports only occur if enabled and have db to use
    assert langchain_mode in langchain_modes, "Invalid langchain_mode %s not in %s" % (langchain_mode, langchain_modes)
    assert langchain_action in langchain_actions, "Invalid langchain_action %s not in %s" % (
        langchain_action, langchain_actions)
    assert len(
        set(langchain_agents).difference(langchain_agents_list)) == 0, "Invalid langchain_agents %s" % langchain_agents

    # get db, but also fill db state so return already has my_db_state and dbs filled so faster next query
    from src.gpt_langchain import get_any_db
    db = get_any_db(my_db_state, langchain_mode, langchain_mode_paths, langchain_mode_types,
                    dbs=dbs,
                    load_db_if_exists=load_db_if_exists,
                    db_type=db_type,
                    use_openai_embedding=use_openai_embedding,
                    hf_embedding_model=hf_embedding_model,
                    migrate_embedding_model=migrate_embedding_model,
                    auto_migrate_db=auto_migrate_db,
                    for_sources_list=True,
                    verbose=verbose,
                    n_jobs=n_jobs,
                    )

    t_generate = time.time()
    langchain_only_model = base_model in non_hf_types or \
                           load_exllama or \
                           inference_server.startswith('replicate') or \
                           inference_server.startswith('sagemaker') or \
                           inference_server.startswith('openai_azure_chat') or \
                           inference_server.startswith('openai_azure')
    do_langchain_path = langchain_mode not in [False, 'Disabled', 'LLM'] or \
                        langchain_only_model or \
<<<<<<< HEAD
                        force_langchain_evaluate
    if len(langchain_agents) > 0:
        do_langchain_path = True
    if add_search_to_context:
        # easier to manage prompt etc. by doing full langchain path
        do_langchain_path = True

=======
                        force_langchain_evaluate or \
                        len(text_context_list) > 0
>>>>>>> ba34a814
    if do_langchain_path:
        text = ''
        sources = ''
        response = ''
        # use smaller cut_distance for wiki_full since so many matches could be obtained, and often irrelevant unless close
        from gpt_langchain import run_qa_db
        gen_hyper_langchain = dict(do_sample=do_sample,
                                   temperature=temperature,
                                   repetition_penalty=repetition_penalty,
                                   top_k=top_k,
                                   top_p=top_p,
                                   num_beams=num_beams,
                                   min_new_tokens=min_new_tokens,
                                   max_new_tokens=max_new_tokens,
                                   early_stopping=early_stopping,
                                   max_time=max_time,
                                   num_return_sequences=num_return_sequences,
                                   )
        loaders_dict, captions_model = gr_to_lg(image_loaders,
                                                pdf_loaders,
                                                url_loaders,
                                                captions_model=captions_model,
                                                )
        loaders_dict.update(dict(captions_model=captions_model,
                                 caption_loader=caption_loader,
                                 jq_schema=jq_schema,
                                 doctr_loader=doctr_loader,
                                 pix2struct_loader=pix2struct_loader,
                                 ))
        for r in run_qa_db(
                inference_server=inference_server,
                model_name=base_model, model=model, tokenizer=tokenizer,
                langchain_only_model=langchain_only_model,
                async_output=async_output,
                num_async=num_async,
                prompter=prompter,
                use_llm_if_no_docs=use_llm_if_no_docs,
                load_db_if_exists=load_db_if_exists,
                db=db,
                langchain_mode_paths=langchain_mode_paths,
                langchain_mode_types=langchain_mode_types,
                detect_user_path_changes_every_query=detect_user_path_changes_every_query,
                cut_distance=1.1 if langchain_mode in ['wiki_full'] else cut_distance,
                answer_with_sources=answer_with_sources,
                append_sources_to_answer=append_sources_to_answer,
                add_chat_history_to_context=add_chat_history_to_context,
                add_search_to_context=add_search_to_context,
                system_prompt=system_prompt,
                use_openai_embedding=use_openai_embedding,
                use_openai_model=use_openai_model,
                hf_embedding_model=hf_embedding_model,
                migrate_embedding_model=migrate_embedding_model,
                auto_migrate_db=auto_migrate_db,
                first_para=first_para,
                text_limit=text_limit,
                show_accordions=show_accordions,
                top_k_docs_max_show=top_k_docs_max_show,
                show_link_in_sources=show_link_in_sources,

                # evaluate args items
                query=instruction,
                iinput=iinput,
                context=context,
                stream_output=stream_output,
                chunk=chunk,
                chunk_size=chunk_size,

                **loaders_dict,

                langchain_mode=langchain_mode,
                langchain_action=langchain_action,
                langchain_agents=langchain_agents,
                document_subset=document_subset,
                document_choice=document_choice,
                top_k_docs=top_k_docs,
                prompt_type=prompt_type,
                prompt_dict=prompt_dict,
                pre_prompt_query=pre_prompt_query,
                prompt_query=prompt_query,
                pre_prompt_summary=pre_prompt_summary,
                prompt_summary=prompt_summary,
                text_context_list=text_context_list,
                h2ogpt_key=h2ogpt_key,

                **gen_hyper_langchain,

                db_type=db_type,
                n_jobs=n_jobs,
                verbose=verbose,
                cli=cli,
                sanitize_bot_response=sanitize_bot_response,
                reverse_docs=reverse_docs,

                lora_weights=lora_weights,

                auto_reduce_chunks=auto_reduce_chunks,
                max_chunks=max_chunks,
        ):
            response, sources = r  # doesn't accumulate, new answer every yield, so only save that full answer
            yield dict(response=response, sources=sources, save_dict=dict())
        if save_dir:
            # estimate using tiktoken
            extra_dict = gen_hyper_langchain.copy()
            extra_dict.update(prompt_type=prompt_type,
                              inference_server=inference_server,
                              langchain_mode=langchain_mode,
                              langchain_action=langchain_action,
                              langchain_agents=langchain_agents,
                              document_subset=document_subset,
                              document_choice=document_choice,
                              num_prompt_tokens=num_prompt_tokens,
                              instruction=instruction,
                              iinput=iinput,
                              context=context,
                              t_generate=time.time() - t_generate,
                              ntokens=None,
                              tokens_persecond=None,
                              )
            save_dict = dict(prompt=prompt,
                             output=response, base_model=base_model, save_dir=save_dir,
                             where_from='run_qa_db',
                             extra_dict=extra_dict)
            yield dict(response=response, sources=sources, save_dict=save_dict)
            if verbose:
                print(
                    'Post-Generate Langchain: %s decoded_output: %s' %
                    (str(datetime.now()), len(response) if response else -1),
                    flush=True)
        if response or langchain_only_model:
            # if got no response (e.g. not showing sources and got no sources,
            # so nothing to give to LLM), then slip through and ask LLM
            # Or if llama/gptj, then just return since they had no response and can't go down below code path
            # don't clear torch cache here, delays multi-generation, and bot(), all_bot(), and evaluate_nochat() do it
            return

    if inference_server.startswith('vllm') or \
            inference_server.startswith('openai') or \
            inference_server.startswith('http'):
        if inference_server.startswith('vllm') or inference_server.startswith('openai'):
            assert not inference_server.startswith('openai_azure_chat'), "Not fo Azure, use langchain path"
            assert not inference_server.startswith('openai_azure'), "Not for Azure, use langchain path"
            openai, inf_type, deployment_name, base_url, api_version = set_openai(inference_server)
            where_from = inf_type

            terminate_response = prompter.terminate_response or []
            stop_sequences = list(set(terminate_response + [prompter.PreResponse]))
            stop_sequences = [x for x in stop_sequences if x]
            # OpenAI will complain if ask for too many new tokens, takes it as min in some sense, wrongly so.
            max_new_tokens_openai = min(max_new_tokens, model_max_length - num_prompt_tokens)
            gen_server_kwargs = dict(temperature=temperature if do_sample else 0,
                                     max_tokens=max_new_tokens_openai,
                                     top_p=top_p if do_sample else 1,
                                     frequency_penalty=0,
                                     n=num_return_sequences,
                                     presence_penalty=1.07 - repetition_penalty + 0.6,  # so good default
                                     )
            if inf_type == 'vllm' or inference_server == 'openai':
                responses = openai.Completion.create(
                    model=base_model,
                    prompt=prompt,
                    **gen_server_kwargs,
                    stop=stop_sequences,
                    stream=stream_output,
                )
                text = ''
                sources = ''
                response = ''
                if not stream_output:
                    text = responses['choices'][0]['text']
                    response = prompter.get_response(prompt + text, prompt=prompt,
                                                     sanitize_bot_response=sanitize_bot_response)
                    yield dict(response=response, sources=sources, save_dict=dict())
                else:
                    collected_events = []
                    for event in responses:
                        collected_events.append(event)  # save the event response
                        event_text = event['choices'][0]['text']  # extract the text
                        text += event_text  # append the text
                        response = prompter.get_response(prompt + text, prompt=prompt,
                                                         sanitize_bot_response=sanitize_bot_response)
                        yield dict(response=response, sources=sources, save_dict=dict())
            elif inf_type == 'vllm_chat' or inference_server == 'openai_chat':
                if inf_type == 'vllm_chat':
                    raise NotImplementedError('%s not supported by vLLM' % inf_type)
                if system_prompt in [None, 'None', 'auto']:
                    openai_system_prompt = "You are a helpful assistant."
                else:
                    openai_system_prompt = system_prompt
                messages0 = []
                if openai_system_prompt:
                    messages0.append({"role": "system", "content": openai_system_prompt})
                messages0.append({'role': 'user', 'content': prompt})
                responses = openai.ChatCompletion.create(
                    model=base_model,
                    messages=messages0,
                    stream=stream_output,
                    **gen_server_kwargs,
                )
                text = ""
                sources = ''
                response = ""
                if not stream_output:
                    text = responses["choices"][0]["message"]["content"]
                    response = prompter.get_response(prompt + text, prompt=prompt,
                                                     sanitize_bot_response=sanitize_bot_response)
                    yield dict(response=response, sources=sources, save_dict=dict())
                else:
                    for chunk in responses:
                        delta = chunk["choices"][0]["delta"]
                        if 'content' in delta:
                            text += delta['content']
                            response = prompter.get_response(prompt + text, prompt=prompt,
                                                             sanitize_bot_response=sanitize_bot_response)
                            yield dict(response=response, sources=sources, save_dict=dict())
            else:
                raise RuntimeError("No such OpenAI mode: %s" % inference_server)
        elif inference_server.startswith('http'):
            inference_server, headers = get_hf_server(inference_server)
            from gradio_utils.grclient import GradioClient
            from text_generation import Client as HFClient
            if isinstance(model, GradioClient):
                gr_client = model
                hf_client = None
            elif isinstance(model, HFClient):
                gr_client = None
                hf_client = model
            else:
                inference_server, gr_client, hf_client = get_client_from_inference_server(inference_server,
                                                                                          base_model=base_model)

            # quick sanity check to avoid long timeouts, just see if can reach server
            requests.get(inference_server, timeout=int(os.getenv('REQUEST_TIMEOUT_FAST', '10')))

            if gr_client is not None:
                # Note: h2oGPT gradio server could handle input token size issues for prompt,
                # but best to handle here so send less data to server

                chat_client = False
                where_from = "gr_client"
                client_langchain_mode = 'Disabled'
                client_add_chat_history_to_context = True
                client_add_search_to_context = False
                client_langchain_action = LangChainAction.QUERY.value
                client_langchain_agents = []
                gen_server_kwargs = dict(temperature=temperature,
                                         top_p=top_p,
                                         top_k=top_k,
                                         num_beams=num_beams,
                                         max_new_tokens=max_new_tokens,
                                         min_new_tokens=min_new_tokens,
                                         early_stopping=early_stopping,
                                         max_time=max_time,
                                         repetition_penalty=repetition_penalty,
                                         num_return_sequences=num_return_sequences,
                                         do_sample=do_sample,
                                         chat=chat_client,
                                         )
                # account for gradio into gradio that handles prompting, avoid duplicating prompter prompt injection
                if prompt_type in [None, '', PromptType.plain.name, PromptType.plain.value,
                                   str(PromptType.plain.value)]:
                    # if our prompt is plain, assume either correct or gradio server knows different prompt type,
                    # so pass empty prompt_Type
                    gr_prompt_type = ''
                    gr_prompt_dict = ''
                    gr_prompt = prompt  # already prepared prompt
                    gr_context = ''
                    gr_iinput = ''
                else:
                    # if already have prompt_type that is not plain, None, or '', then already applied some prompting
                    #  But assume server can handle prompting, and need to avoid double-up.
                    #  Also assume server can do better job of using stopping.py to stop early, so avoid local prompting, let server handle
                    #  So avoid "prompt" and let gradio server reconstruct from prompt_type we passed
                    # Note it's ok that prompter.get_response() has prompt+text, prompt=prompt passed,
                    #  because just means extra processing and removal of prompt, but that has no human-bot prompting doesn't matter
                    #  since those won't appear
                    gr_context = context
                    gr_prompt = instruction
                    gr_iinput = iinput
                    gr_prompt_type = prompt_type
                    gr_prompt_dict = prompt_dict
                client_kwargs = dict(instruction=gr_prompt if chat_client else '',  # only for chat=True
                                     iinput=gr_iinput,  # only for chat=True
                                     context=gr_context,
                                     # streaming output is supported, loops over and outputs each generation in streaming mode
                                     # but leave stream_output=False for simple input/output mode
                                     stream_output=stream_output,

                                     **gen_server_kwargs,

                                     prompt_type=gr_prompt_type,
                                     prompt_dict=gr_prompt_dict,

                                     instruction_nochat=gr_prompt if not chat_client else '',
                                     iinput_nochat=gr_iinput,  # only for chat=False
                                     langchain_mode=client_langchain_mode,
                                     add_chat_history_to_context=client_add_chat_history_to_context,
                                     add_search_to_context=client_add_search_to_context,
                                     langchain_action=client_langchain_action,
                                     langchain_agents=client_langchain_agents,
                                     top_k_docs=top_k_docs,
                                     chunk=chunk,
                                     chunk_size=chunk_size,
                                     document_subset=DocumentSubset.Relevant.name,
                                     document_choice=[DocumentChoice.ALL.value],
                                     pre_prompt_query=pre_prompt_query,
                                     prompt_query=prompt_query,
                                     pre_prompt_summary=pre_prompt_summary,
                                     prompt_summary=prompt_summary,
                                     system_prompt=system_prompt,
                                     image_loaders=image_loaders,
                                     pdf_loaders=pdf_loaders,
                                     url_loaders=url_loaders,
                                     jq_schema=jq_schema,
                                     visible_models=visible_models,
                                     h2ogpt_key=h2ogpt_key,
                                     )
                api_name = '/submit_nochat_api'  # NOTE: like submit_nochat but stable API for string dict passing
                response = ''
                text = ''
                sources = ''
                if not stream_output:
                    res = gr_client.predict(str(dict(client_kwargs)), api_name=api_name)
                    res_dict = ast.literal_eval(res)
                    text = res_dict['response']
                    sources = res_dict['sources']
                    response = prompter.get_response(prompt + text, prompt=prompt,
                                                     sanitize_bot_response=sanitize_bot_response)
                    yield dict(response=response, sources=sources, save_dict=dict())
                else:
                    job = gr_client.submit(str(dict(client_kwargs)), api_name=api_name)
                    res_dict = dict(response=text, sources=sources, save_dict=dict())
                    while not job.done():
                        outputs_list = job.communicator.job.outputs
                        if outputs_list:
                            res = job.communicator.job.outputs[-1]
                            res_dict = ast.literal_eval(res)
                            text = res_dict['response']
                            sources = res_dict['sources']
                            if gr_prompt_type == 'plain':
                                # then gradio server passes back full prompt + text
                                prompt_and_text = text
                            else:
                                prompt_and_text = prompt + text
                            response = prompter.get_response(prompt_and_text, prompt=prompt,
                                                             sanitize_bot_response=sanitize_bot_response)
                            yield dict(response=response, sources=sources, save_dict=dict())
                        time.sleep(0.01)
                    # ensure get last output to avoid race
                    res_all = job.outputs()
                    if len(res_all) > 0:
                        res = res_all[-1]
                        res_dict = ast.literal_eval(res)
                        text = res_dict['response']
                        sources = res_dict['sources']
                    else:
                        # go with old text if last call didn't work
                        e = job.future._exception
                        if e is not None:
                            stre = str(e)
                            strex = ''.join(traceback.format_tb(e.__traceback__))
                        else:
                            stre = ''
                            strex = ''

                        print("Bad final response: %s %s %s %s %s: %s %s" % (base_model, inference_server,
                                                                             res_all, prompt, text, stre, strex),
                              flush=True)
                    if gr_prompt_type == 'plain':
                        # then gradio server passes back full prompt + text
                        prompt_and_text = text
                    else:
                        prompt_and_text = prompt + text
                    response = prompter.get_response(prompt_and_text, prompt=prompt,
                                                     sanitize_bot_response=sanitize_bot_response)
                    yield dict(response=response, sources=sources, save_dict=dict())
            elif hf_client:
                # HF inference server needs control over input tokens
                where_from = "hf_client"
                response = ''
                extra = ''
                sources = ''

                # prompt must include all human-bot like tokens, already added by prompt
                # https://github.com/huggingface/text-generation-inference/tree/main/clients/python#types
                terminate_response = prompter.terminate_response or []
                stop_sequences = list(set(terminate_response + [prompter.PreResponse]))
                stop_sequences = [x for x in stop_sequences if x]
                gen_server_kwargs = dict(do_sample=do_sample,
                                         max_new_tokens=max_new_tokens,
                                         # best_of=None,
                                         repetition_penalty=repetition_penalty,
                                         return_full_text=False,
                                         seed=SEED,
                                         stop_sequences=stop_sequences,
                                         temperature=temperature,
                                         top_k=top_k,
                                         top_p=top_p,
                                         # truncate=False,  # behaves oddly
                                         # typical_p=top_p,
                                         # watermark=False,
                                         # decoder_input_details=False,
                                         )
                # work-around for timeout at constructor time, will be issue if multi-threading,
                # so just do something reasonable or max_time if larger
                # lower bound because client is re-used if multi-threading
                hf_client.timeout = max(300, max_time)
                if not stream_output:
                    text = hf_client.generate(prompt, **gen_server_kwargs).generated_text
                    response = prompter.get_response(prompt + text, prompt=prompt,
                                                     sanitize_bot_response=sanitize_bot_response)
                    yield dict(response=response, sources=sources, save_dict=dict())
                else:
                    text = ""
                    for responses in hf_client.generate_stream(prompt, **gen_server_kwargs):
                        if not responses.token.special:
                            # stop_sequences
                            text_chunk = responses.token.text
                            text += text_chunk
                            response = prompter.get_response(prompt + text, prompt=prompt,
                                                             sanitize_bot_response=sanitize_bot_response)
                            sources = ''
                            yield dict(response=response, sources=sources, save_dict=dict())
            else:
                raise RuntimeError("Failed to get client: %s" % inference_server)
        else:
            raise RuntimeError("No such inference_server  %s" % inference_server)

        if save_dir and text:
            # save prompt + new text
            extra_dict = gen_server_kwargs.copy()
            extra_dict.update(dict(inference_server=inference_server, num_prompt_tokens=num_prompt_tokens,
                                   t_generate=time.time() - t_generate,
                                   ntokens=None,
                                   tokens_persecond=None,
                                   ))
            save_dict = dict(prompt=prompt, output=text, base_model=base_model, save_dir=save_dir,
                             where_from=where_from, extra_dict=extra_dict)
            yield dict(response=response, sources=sources, save_dict=save_dict)
        return
    else:
        assert not inference_server, "inference_server=%s not supported" % inference_server

    if isinstance(tokenizer, str):
        # pipeline
        if tokenizer == "summarization":
            key = 'summary_text'
        else:
            raise RuntimeError("No such task type %s" % tokenizer)
        # NOTE: uses max_length only
        sources = ''
        yield dict(response=model(prompt, max_length=max_new_tokens)[0][key], sources=sources, save_dict=dict())

    if 'mbart-' in base_model.lower():
        assert src_lang is not None
        tokenizer.src_lang = languages_covered()[src_lang]

    stopping_criteria = get_stopping(prompt_type, prompt_dict, tokenizer, device, base_model,
                                     model_max_length=tokenizer.model_max_length,
                                     prompter=prompter)

    inputs = tokenizer(prompt, return_tensors="pt")
    if debug and len(inputs["input_ids"]) > 0:
        print('input_ids length', len(inputs["input_ids"][0]), flush=True)
    input_ids = inputs["input_ids"].to(device)
    # CRITICAL LIMIT else will fail
    max_max_tokens = tokenizer.model_max_length
    max_input_tokens = max(0, int(max_max_tokens - min_new_tokens))
    # NOTE: Don't limit up front due to max_new_tokens, let go up to max or reach max_max_tokens in stopping.py
    assert isinstance(max_input_tokens, int), "Bad type for max_input_tokens=%s %s" % (
        max_input_tokens, type(max_input_tokens))
    input_ids = input_ids[:, -max_input_tokens:]
    # required for falcon if multiple threads or asyncio accesses to model during generation
    if use_cache is None:
        use_cache = False if 'falcon' in base_model else True
    gen_config_kwargs = dict(num_beams=num_beams,
                             do_sample=do_sample,
                             repetition_penalty=float(repetition_penalty),
                             num_return_sequences=num_return_sequences,
                             renormalize_logits=True,
                             remove_invalid_values=True,
                             use_cache=use_cache,
                             )
    if do_sample:
        gen_config_kwargs.update(dict(temperature=float(temperature),
                                      top_p=float(top_p),
                                      top_k=top_k))
    if True:
        # unclear impact, some odd things going on inside
        # leads to:
        # The attention mask and the pad token id were not set. As a consequence, you may observe unexpected behavior. Please pass your input's `attention_mask` to obtain reliable results.
        # Setting `pad_token_id` to `eos_token_id`:2 for open-end generation.
        # or leads to:
        # Using cls_token, but it is not set yet.
        # Using mask_token, but it is not set yet.
        # Using pad_token, but it is not set yet.
        # Using sep_token, but it is not set yet.
        token_ids = ['eos_token_id', 'pad_token_id', 'bos_token_id', 'cls_token_id', 'sep_token_id']
        for token_id in token_ids:
            if hasattr(tokenizer, token_id) and getattr(tokenizer, token_id) is not None:
                gen_config_kwargs.update({token_id: getattr(tokenizer, token_id)})
    generation_config = GenerationConfig(**gen_config_kwargs)

    gen_kwargs = dict(input_ids=input_ids,
                      generation_config=generation_config,
                      return_dict_in_generate=True,
                      output_scores=True,
                      max_new_tokens=max_new_tokens,  # prompt + new
                      min_new_tokens=min_new_tokens,  # prompt + new
                      early_stopping=early_stopping,  # False, True, "never"
                      max_time=max_time,
                      stopping_criteria=stopping_criteria,
                      )
    if 'gpt2' in base_model.lower():
        gen_kwargs.update(dict(bos_token_id=tokenizer.bos_token_id, pad_token_id=tokenizer.eos_token_id))
    elif 'mbart-' in base_model.lower():
        assert tgt_lang is not None
        tgt_lang = languages_covered()[tgt_lang]
        gen_kwargs.update(dict(forced_bos_token_id=tokenizer.lang_code_to_id[tgt_lang]))
    else:
        token_ids = ['eos_token_id', 'bos_token_id', 'pad_token_id']
        for token_id in token_ids:
            if hasattr(tokenizer, token_id) and getattr(tokenizer, token_id) is not None:
                gen_kwargs.update({token_id: getattr(tokenizer, token_id)})

    decoder_kwargs = dict(skip_special_tokens=True,
                          clean_up_tokenization_spaces=True)

    decoder = functools.partial(tokenizer.decode,
                                **decoder_kwargs
                                )
    with torch.no_grad():
        have_lora_weights = lora_weights not in [no_lora_str, '', None]
        context_class_cast = NullContext if device == 'cpu' or have_lora_weights or device == 'mps' else torch.autocast
        if t5_type(base_model):
            # issues when casting to float16, can mess up t5 model, e.g. only when not streaming, or other odd behaviors
            context_class_cast = NullContext
        with context_class_cast(device):
            # protection for gradio not keeping track of closed users,
            # else hit bitsandbytes lack of thread safety:
            # https://github.com/h2oai/h2ogpt/issues/104
            # but only makes sense if concurrency_count == 1
            context_class = NullContext  # if concurrency_count > 1 else filelock.FileLock
            if verbose:
                print('Pre-Generate: %s' % str(datetime.now()), flush=True)
            decoded_output = None
            response = ''
            with context_class("generate.lock"):
                if verbose:
                    print('Generate: %s' % str(datetime.now()), flush=True)
                always_use_streaming_method = True  # to deal with complex parsing of prompt vs. generation due to odd tokenizing
                if stream_output or always_use_streaming_method:
                    skip_prompt = True  # True means first output excludes prompt
                    streamer = H2OTextIteratorStreamer(tokenizer, skip_prompt=skip_prompt, block=False,
                                                       **decoder_kwargs)
                    gen_kwargs.update(dict(streamer=streamer))
                    target = wrapped_partial(generate_with_exceptions, model.generate,
                                             raise_generate_gpu_exceptions=raise_generate_gpu_exceptions,
                                             **gen_kwargs)
                    bucket = queue.Queue()
                    thread = EThread(target=target, streamer=streamer, bucket=bucket)
                    thread.start()
                    ret = dict(response='', sources='', save_dict=dict())
                    outputs = ""
                    sources = ''
                    try:
                        for new_text in streamer:
                            if bucket.qsize() > 0 or thread.exc:
                                thread.join()
                            outputs += new_text
                            response = prompter.get_response(outputs, prompt=None,
                                                             only_new_text=True,
                                                             sanitize_bot_response=sanitize_bot_response)
                            ret = dict(response=response, sources=sources, save_dict=dict())
                            if stream_output:
                                yield ret
                        if not stream_output:
                            yield ret
                    except BaseException:
                        # if any exception, raise that exception if was from thread, first
                        if thread.exc:
                            raise thread.exc
                        raise
                    finally:
                        # don't clear torch cache here, delays multi-generation, and bot(), all_bot(), and evaluate_nochat() do it
                        # in case no exception and didn't join with thread yet, then join
                        if not thread.exc:
                            thread.join()
                    # in case raise StopIteration or broke queue loop in streamer, but still have exception
                    if thread.exc:
                        raise thread.exc
                    decoded_output = outputs
                    ntokens = len(outputs) // 4  # hack for now
                else:
                    # below length removal doesn't work in general, because encoding does not match internal of model generation
                    input_ids_len = gen_kwargs['input_ids'][0].shape[0]
                    try:
                        outputs = model.generate(**gen_kwargs)
                    finally:
                        pass
                        # don't clear torch cache here, delays multi-generation, and bot(), all_bot(), and evaluate_nochat() do it
                    # skip first IDs
                    ntokens = sum([len(s) - input_ids_len for s in outputs.sequences]) if save_dir else -1
                    outputs = [decoder(s[input_ids_len:]) for s in outputs.sequences]
                    sources = ''
                    response = prompter.get_response(outputs, prompt=None,
                                                     only_new_text=True,
                                                     sanitize_bot_response=sanitize_bot_response)
                    yield dict(response=response, sources=sources, save_dict=dict())
                    if outputs and len(outputs) >= 1:
                        decoded_output = prompt + outputs[0]
                if save_dir and decoded_output:
                    extra_dict = gen_config_kwargs.copy()
                    extra_dict.update(dict(num_prompt_tokens=num_prompt_tokens,
                                           t_generate=time.time() - t_generate,
                                           ntokens=ntokens,
                                           tokens_persecond=ntokens / (time.time() - t_generate),
                                           ))
                    save_dict = dict(prompt=prompt, output=decoded_output, base_model=base_model, save_dir=save_dir,
                                     where_from="evaluate_%s" % str(stream_output),
                                     extra_dict=extra_dict)
                    yield dict(response=response, sources=sources, save_dict=save_dict)
            if verbose:
                print('Post-Generate: %s decoded_output: %s' % (
                    str(datetime.now()), len(decoded_output) if decoded_output else -1), flush=True)


inputs_list_names = list(inspect.signature(evaluate).parameters)
state_names = input_args_list.copy()  # doesn't have to be the same, but state_names must match evaluate() and how filled then
inputs_kwargs_list = [x for x in inputs_list_names if x not in eval_func_param_names + state_names]


def get_cutoffs(memory_restriction_level, for_context=False, model_max_length=2048):
    # help to avoid errors like:
    # RuntimeError: The size of tensor a (2048) must match the size of tensor b (2049) at non-singleton dimension 3
    # RuntimeError: expected scalar type Half but found Float
    # with - 256
    if memory_restriction_level > 0:
        max_length_tokenize = 768 - 256 if memory_restriction_level <= 2 else 512 - 256
    else:
        # at least give room for 1 paragraph output
        max_length_tokenize = model_max_length - 256
    cutoff_len = max_length_tokenize * 4  # if reaches limit, then can't generate new tokens
    output_smallest = 30 * 4
    max_prompt_length = cutoff_len - output_smallest

    if for_context:
        # then lower even more to avoid later chop, since just estimate tokens in context bot
        max_prompt_length = max(64, int(max_prompt_length * 0.8))

    return cutoff_len, output_smallest, max_length_tokenize, max_prompt_length


class H2OTextIteratorStreamer(TextIteratorStreamer):
    """
    normally, timeout required for now to handle exceptions, else get()
    but with H2O version of TextIteratorStreamer, loop over block to handle
    """

    def __init__(self, tokenizer, skip_prompt: bool = False, timeout: typing.Optional[float] = None,
                 block=True, **decode_kwargs):
        super().__init__(tokenizer, skip_prompt, **decode_kwargs)
        self.text_queue = queue.Queue()
        self.stop_signal = None
        self.do_stop = False
        self.timeout = timeout
        self.block = block

    def on_finalized_text(self, text: str, stream_end: bool = False):
        """Put the new text in the queue. If the stream is ending, also put a stop signal in the queue."""
        self.text_queue.put(text, timeout=self.timeout)
        if stream_end:
            self.text_queue.put(self.stop_signal, timeout=self.timeout)

    def __iter__(self):
        return self

    def __next__(self):
        while True:
            try:
                value = self.stop_signal  # value looks unused in pycharm, not true
                if self.do_stop:
                    print("hit stop", flush=True)
                    # could raise or break, maybe best to raise and make parent see if any exception in thread
                    self.clear_queue()
                    self.do_stop = False
                    raise StopIteration()
                    # break
                value = self.text_queue.get(block=self.block, timeout=self.timeout)
                break
            except queue.Empty:
                time.sleep(0.01)
        if value == self.stop_signal:
            self.clear_queue()
            self.do_stop = False
            raise StopIteration()
        else:
            return value

    def clear_queue(self):
        # make sure streamer is reusable after stop hit
        with self.text_queue.mutex:
            self.text_queue.queue.clear()

    def put(self, value):
        """
        Receives tokens, decodes them, and prints them to stdout as soon as they form entire words.
        # same as base class, except remove hack w.r.t. text.rfind(" ") that ruins LLaMa2
        """
        if len(value.shape) > 1 and value.shape[0] > 1:
            raise ValueError("TextStreamer only supports batch size 1")
        elif len(value.shape) > 1:
            value = value[0]

        if self.skip_prompt and self.next_tokens_are_prompt:
            self.next_tokens_are_prompt = False
            return

        # Add the new token to the cache and decodes the entire thing.
        self.token_cache.extend(value.tolist())
        text = self.tokenizer.decode(self.token_cache, **self.decode_kwargs)

        # After the symbol for a new line, we flush the cache.
        if text.endswith("\n"):
            printable_text = text[self.print_len:]
            self.token_cache = []
            self.print_len = 0
        # If the last token is a CJK character, we print the characters.
        elif len(text) > 0 and self._is_chinese_char(ord(text[-1])):
            printable_text = text[self.print_len:]
            self.print_len += len(printable_text)
        # Otherwise, prints until the last space char (simple heuristic to avoid printing incomplete words,
        # which may change with the subsequent token -- there are probably smarter ways to do this!)
        elif len(text) > 0 and text[-1] == '�':
            printable_text = text[self.print_len: text.rfind(" ") + 1]
            self.print_len += len(printable_text)
        else:
            printable_text = text[self.print_len:]
            self.print_len += len(printable_text)

        self.on_finalized_text(printable_text)


def generate_with_exceptions(func, *args, raise_generate_gpu_exceptions=True, **kwargs):
    try:
        func(*args, **kwargs)
    except torch.cuda.OutOfMemoryError as e:
        print("GPU OOM 2: exception: %s" % str(e),
              flush=True)
        if 'input_ids' in kwargs:
            if kwargs['input_ids'] is not None:
                kwargs['input_ids'].cpu()
            kwargs['input_ids'] = None
        traceback.print_exc()
        clear_torch_cache()
        return
    except (Exception, RuntimeError) as e:
        if 'Expected all tensors to be on the same device' in str(e) or \
                'expected scalar type Half but found Float' in str(e) or \
                'probability tensor contains either' in str(e) or \
                'cublasLt ran into an error!' in str(e) or \
                'mat1 and mat2 shapes cannot be multiplied' in str(e):
            print(
                "GPU Error: exception: %s" % str(e),
                flush=True)
            traceback.print_exc()
            clear_torch_cache()
            if raise_generate_gpu_exceptions:
                raise
            return
        else:
            clear_torch_cache()
            if raise_generate_gpu_exceptions:
                raise


def get_generate_params(model_lower,
                        chat,
                        stream_output, show_examples,
                        prompt_type, prompt_dict,
                        system_prompt,
                        pre_prompt_query, prompt_query,
                        pre_prompt_summary, prompt_summary,
                        temperature, top_p, top_k, num_beams,
                        max_new_tokens, min_new_tokens, early_stopping, max_time,
                        repetition_penalty, num_return_sequences,
                        do_sample,
                        top_k_docs, chunk, chunk_size,
                        image_loaders,
                        pdf_loaders,
                        url_loaders,
                        jq_schema,
                        verbose,
                        ):
    use_defaults = False
    use_default_examples = True
    examples = []
    task_info = 'LLM'
    if model_lower:
        print(f"Using Model {model_lower}", flush=True)
    else:
        if verbose:
            print("No model defined yet", flush=True)

    min_new_tokens = min_new_tokens if min_new_tokens is not None else 0
    early_stopping = early_stopping if early_stopping is not None else False
    max_time_defaults = 60 * 3
    max_time = max_time if max_time is not None else max_time_defaults

    if not prompt_type and model_lower in inv_prompt_type_to_model_lower and prompt_type != 'custom':
        prompt_type = inv_prompt_type_to_model_lower[model_lower]
        if verbose:
            print("Auto-selecting prompt_type=%s for %s" % (prompt_type, model_lower), flush=True)

    # examples at first don't include chat, instruction_nochat, iinput_nochat, added at end
    if show_examples is None:
        if chat:
            show_examples = False
        else:
            show_examples = True

    summarize_example1 = """Jeff: Can I train a ? Transformers model on Amazon SageMaker?
Philipp: Sure you can use the new Hugging Face Deep Learning Container.
Jeff: ok.
Jeff: and how can I get started?
Jeff: where can I find documentation?
Philipp: ok, ok you can find everything here. https://huggingface.co/blog/the-partnership-amazon-sagemaker-and-hugging-face"""

    use_placeholder_instruction_as_example = False
    if 'bart-large-cnn-samsum' in model_lower or 'flan-t5-base-samsum' in model_lower:
        placeholder_instruction = summarize_example1
        placeholder_input = ""
        use_defaults = True
        use_default_examples = False
        use_placeholder_instruction_as_example = True
        task_info = "Summarization"
    elif 't5-' in model_lower or 't5' == model_lower or 'flan-' in model_lower:
        placeholder_instruction = "The square root of x is the cube root of y. What is y to the power of 2, if x = 4?"
        placeholder_input = ""
        use_defaults = True
        use_default_examples = True
        task_info = "Multi-Task: Q/A, translation, Chain-of-Thought, Logical Reasoning, Summarization, etc.  Best to use task prefix as trained on, e.g. `translate English to German: ` (space after colon)"
    elif 'mbart-' in model_lower:
        placeholder_instruction = "The girl has long hair."
        placeholder_input = ""
        use_defaults = True
        use_default_examples = False
        use_placeholder_instruction_as_example = True
    elif 'gpt2' in model_lower:
        placeholder_instruction = "The sky is"
        placeholder_input = ""
        prompt_type = prompt_type or 'plain'
        use_default_examples = True  # some will be odd "continuations" but can be ok
        use_placeholder_instruction_as_example = True
        task_info = "Auto-complete phrase, code, etc."
        use_defaults = True
    else:
        if chat:
            placeholder_instruction = ""
        else:
            placeholder_instruction = "Give detailed answer for whether Einstein or Newton is smarter."
        placeholder_input = ""
        if not prompt_type and model_lower in inv_prompt_type_to_model_lower and prompt_type != 'custom':
            prompt_type = inv_prompt_type_to_model_lower[model_lower]
        elif model_lower:
            # default is plain, because might rely upon trust_remote_code to handle prompting
            prompt_type = prompt_type or 'plain'
        else:
            prompt_type = ''
        task_info = "No task"
        if prompt_type == 'instruct':
            task_info = "Answer question or follow imperative as instruction with optionally input."
        elif prompt_type == 'plain':
            task_info = "Auto-complete phrase, code, etc."
        elif prompt_type == 'human_bot':
            if chat:
                task_info = "Chat (Shift-Enter to give question/imperative, input concatenated with instruction)"
            else:
                task_info = "Ask question/imperative (input concatenated with instruction)"

    # revert to plain if still nothing
    prompt_type = prompt_type or 'plain'
    if use_defaults:
        temperature = 1.0 if temperature is None else temperature
        top_p = 1.0 if top_p is None else top_p
        top_k = 40 if top_k is None else top_k
        num_beams = num_beams or 1
        max_new_tokens = max_new_tokens or 512
        repetition_penalty = repetition_penalty or 1.07
        num_return_sequences = min(num_beams, num_return_sequences or 1)
        do_sample = False if do_sample is None else do_sample
    else:
        temperature = 0.1 if temperature is None else temperature
        top_p = 0.75 if top_p is None else top_p
        top_k = 40 if top_k is None else top_k
        num_beams = num_beams or 1
        max_new_tokens = max_new_tokens or 1024
        repetition_penalty = repetition_penalty or 1.07
        num_return_sequences = min(num_beams, num_return_sequences or 1)
        do_sample = False if do_sample is None else do_sample
    # doesn't include chat, instruction_nochat, iinput_nochat, added later
    params_list = ["",
                   stream_output,
                   prompt_type, prompt_dict,
                   temperature, top_p, top_k, num_beams,
                   max_new_tokens, min_new_tokens,
                   early_stopping, max_time, repetition_penalty, num_return_sequences, do_sample]

    if use_placeholder_instruction_as_example:
        examples += [[placeholder_instruction, ''] + params_list]

    if use_default_examples:
        examples += [
            ["Translate English to French", "Good morning"] + params_list,
            ["Give detailed answer for whether Einstein or Newton is smarter.", ''] + params_list,
            ["Explain in detailed list, all the best practices for coding in python.", ''] + params_list,
            [
                "Create a markdown table with 3 rows for the primary colors, and 2 columns, with color name and hex codes.",
                ''] + params_list,
            ['Translate to German:  My name is Arthur', ''] + params_list,
            ["Please answer to the following question. Who is going to be the next Ballon d'or?", ''] + params_list,
            ['Can Geoffrey Hinton have a conversation with George Washington? Give the rationale before answering.',
             ''] + params_list,
            ['Please answer the following question. What is the boiling point of Nitrogen?', ''] + params_list,
            ['Answer the following yes/no question. Can you write a whole Haiku in a single tweet?', ''] + params_list,
            ["Simplify the following expression: (False or False and True). Explain your answer.", ''] + params_list,
            [
                "Premise: At my age you will probably have learnt one lesson. Hypothesis:  It's not certain how many lessons you'll learn by your thirties. Does the premise entail the hypothesis?",
                ''] + params_list,
            ['The square root of x is the cube root of y. What is y to the power of 2, if x = 4?', ''] + params_list,
            [
                'Answer the following question by reasoning step by step.  The cafeteria had 23 apples. If they used 20 for lunch, and bought 6 more, how many apple do they have?',
                ''] + params_list,
            ["""def area_of_rectangle(a: float, b: float):
    \"\"\"Return the area of the rectangle.\"\"\"""", ''] + params_list,
            ["""# a function in native python:
def mean(a):
    return sum(a)/len(a)

# the same function using numpy:
import numpy as np
def mean(a):""", ''] + params_list,
            ["""X = np.random.randn(100, 100)
y = np.random.randint(0, 1, 100)

# fit random forest classifier with 20 estimators""", ''] + params_list,
        ]
    # add summary example
    examples += [
        [summarize_example1, 'Summarize' if prompt_type not in ['plain', 'instruct_simple'] else ''] + params_list]

    src_lang = "English"
    tgt_lang = "Russian"

    # move to correct position
    for example in examples:
        example += [chat, '', '', LangChainMode.DISABLED.value, True, False,
                    LangChainAction.QUERY.value, [],
                    top_k_docs, chunk, chunk_size, DocumentSubset.Relevant.name, [],
                    pre_prompt_query, prompt_query,
                    pre_prompt_summary, prompt_summary,
                    system_prompt,
                    image_loaders,
                    pdf_loaders,
                    url_loaders,
                    jq_schema,
                    None,
                    None,
                    None,
                    None,
                    ]
        # adjust examples if non-chat mode
        if not chat:
            example[eval_func_param_names.index('instruction_nochat')] = example[
                eval_func_param_names.index('instruction')]
            example[eval_func_param_names.index('instruction')] = ''

            example[eval_func_param_names.index('iinput_nochat')] = example[eval_func_param_names.index('iinput')]
            example[eval_func_param_names.index('iinput')] = ''
        assert len(example) == len(eval_func_param_names), "Wrong example: %s %s" % (
            len(example), len(eval_func_param_names))

    if prompt_type == PromptType.custom.name and not prompt_dict:
        raise ValueError("Unexpected to get non-empty prompt_dict=%s for prompt_type=%s" % (prompt_dict, prompt_type))

    # get prompt_dict from prompt_type, so user can see in UI etc., or for custom do nothing except check format
    prompt_dict, error0 = get_prompt(prompt_type, prompt_dict,
                                     chat=False, context='', reduced=False, making_context=False, return_dict=True,
                                     system_prompt=system_prompt)
    if error0:
        raise RuntimeError("Prompt wrong: %s" % error0)

    return placeholder_instruction, placeholder_input, \
        stream_output, show_examples, \
        prompt_type, prompt_dict, \
        temperature, top_p, top_k, num_beams, \
        max_new_tokens, min_new_tokens, early_stopping, max_time, \
        repetition_penalty, num_return_sequences, \
        do_sample, \
        src_lang, tgt_lang, \
        examples, \
        task_info


def languages_covered():
    # https://huggingface.co/facebook/mbart-large-50-many-to-many-mmt#languages-covered
    covered = """Arabic (ar_AR), Czech (cs_CZ), German (de_DE), English (en_XX), Spanish (es_XX), Estonian (et_EE), Finnish (fi_FI), French (fr_XX), Gujarati (gu_IN), Hindi (hi_IN), Italian (it_IT), Japanese (ja_XX), Kazakh (kk_KZ), Korean (ko_KR), Lithuanian (lt_LT), Latvian (lv_LV), Burmese (my_MM), Nepali (ne_NP), Dutch (nl_XX), Romanian (ro_RO), Russian (ru_RU), Sinhala (si_LK), Turkish (tr_TR), Vietnamese (vi_VN), Chinese (zh_CN), Afrikaans (af_ZA), Azerbaijani (az_AZ), Bengali (bn_IN), Persian (fa_IR), Hebrew (he_IL), Croatian (hr_HR), Indonesian (id_ID), Georgian (ka_GE), Khmer (km_KH), Macedonian (mk_MK), Malayalam (ml_IN), Mongolian (mn_MN), Marathi (mr_IN), Polish (pl_PL), Pashto (ps_AF), Portuguese (pt_XX), Swedish (sv_SE), Swahili (sw_KE), Tamil (ta_IN), Telugu (te_IN), Thai (th_TH), Tagalog (tl_XX), Ukrainian (uk_UA), Urdu (ur_PK), Xhosa (xh_ZA), Galician (gl_ES), Slovene (sl_SI)"""
    covered = covered.split(', ')
    covered = {x.split(' ')[0]: x.split(' ')[1].replace(')', '').replace('(', '') for x in covered}
    return covered


def score_qa(smodel, stokenizer, max_length_tokenize, question, answer, cutoff_len):
    question = question[-cutoff_len:]
    answer = answer[-cutoff_len:]

    inputs = stokenizer(question, answer,
                        return_tensors="pt",
                        truncation=True,
                        max_length=max_length_tokenize).to(smodel.device)
    try:
        score = torch.sigmoid(smodel(**inputs.to(smodel.device)).logits[0].float()).cpu().detach().numpy()[0]
    except torch.cuda.OutOfMemoryError as e:
        print("GPU OOM 3: question: %s answer: %s exception: %s" % (question, answer, str(e)), flush=True)
        del inputs
        traceback.print_exc()
        clear_torch_cache()
        return 'Response Score: GPU OOM'
    except (Exception, RuntimeError) as e:
        if 'Expected all tensors to be on the same device' in str(e) or \
                'expected scalar type Half but found Float' in str(e) or \
                'probability tensor contains either' in str(e) or \
                'cublasLt ran into an error!' in str(e) or \
                'device-side assert triggered' in str(e):
            print("GPU Error: question: %s answer: %s exception: %s" % (question, answer, str(e)),
                  flush=True)
            traceback.print_exc()
            clear_torch_cache()
            return 'Response Score: GPU Error'
        else:
            raise
    os.environ['TOKENIZERS_PARALLELISM'] = 'true'
    return score


def check_locals(**kwargs):
    # ensure everything in evaluate is here
    can_skip_because_locally_generated = no_default_param_names + [
        # get_model:
        'reward_type'
    ]
    for k in eval_func_param_names:
        if k in can_skip_because_locally_generated:
            continue
        assert k in kwargs, "Missing %s" % k
    for k in inputs_kwargs_list:
        if k in can_skip_because_locally_generated:
            continue
        assert k in kwargs, "Missing %s" % k

    for k in list(inspect.signature(get_model).parameters):
        if k in can_skip_because_locally_generated:
            continue
        assert k in kwargs, "Missing %s" % k


def get_model_max_length(model_state):
    if not isinstance(model_state['tokenizer'], (str, type(None))):
        return model_state['tokenizer'].model_max_length
    else:
        return 2048


def get_max_max_new_tokens(model_state, **kwargs):
    if not isinstance(model_state['tokenizer'], (str, type(None))):
        max_max_new_tokens = model_state['tokenizer'].model_max_length
    else:
        max_max_new_tokens = None

    if kwargs['max_max_new_tokens'] is not None and max_max_new_tokens is not None:
        return min(max_max_new_tokens, kwargs['max_max_new_tokens'])
    elif kwargs['max_max_new_tokens'] is not None:
        return kwargs['max_max_new_tokens']
    elif kwargs['memory_restriction_level'] == 1:
        return 768
    elif kwargs['memory_restriction_level'] == 2:
        return 512
    elif kwargs['memory_restriction_level'] >= 3:
        return 256
    else:
        # FIXME: Need to update after new model loaded, so user can control with slider
        return 2048


def get_minmax_top_k_docs(is_public):
    if is_public:
        min_top_k_docs = 1
        max_top_k_docs = 3
        label_top_k_docs = "Number of document chunks"
    else:
        min_top_k_docs = -1
        max_top_k_docs = 100
        label_top_k_docs = "Number of document chunks (-1 = auto fill model context)"
    return min_top_k_docs, max_top_k_docs, label_top_k_docs


def history_to_context(history, langchain_mode1,
                       add_chat_history_to_context,
                       prompt_type1, prompt_dict1, chat1, model_max_length1,
                       memory_restriction_level1, keep_sources_in_context1,
                       system_prompt1, chat_conversation1):
    """
    consumes all history up to (but not including) latest history item that is presumed to be an [instruction, None] pair
    :param history:
    :param langchain_mode1:
    :param add_chat_history_to_context:
    :param prompt_type1:
    :param prompt_dict1:
    :param chat1:
    :param model_max_length1:
    :param memory_restriction_level1:
    :param keep_sources_in_context1:
    :param system_prompt1:
    :param chat_conversation1:
    :return:
    """
    if chat_conversation1:
        chat_conversation1 = str_to_list(chat_conversation1)
        for conv1 in chat_conversation1:
            assert isinstance(conv1, (list, tuple))
            assert len(conv1) == 2

    if isinstance(history, list):
        # make copy so only local change
        if chat_conversation1:
            history = chat_conversation1 + history.copy()
    elif chat_conversation1:
        history = chat_conversation1
    else:
        history = []
    if len(history) >= 1 and len(history[-1]) >= 2 and history[-1][1] is None:
        len_history = len(history) - 1
    else:
        # full history
        len_history = len(history)

    # ensure output will be unique to models
    _, _, _, max_prompt_length = get_cutoffs(memory_restriction_level1,
                                             for_context=True, model_max_length=model_max_length1)
    context1 = ''
    if max_prompt_length is not None and add_chat_history_to_context:
        context1 = ''
        # - 1 below because current instruction already in history from user()
        for histi in range(0, len_history):
            data_point = dict(instruction=history[histi][0], input='', output=history[histi][1])
            prompt, pre_response, terminate_response, chat_sep, chat_turn_sep = \
                generate_prompt(data_point,
                                prompt_type1,
                                prompt_dict1,
                                chat1,
                                reduced=True,
                                making_context=True,
                                system_prompt=system_prompt1,
                                histi=histi)
            # md -> back to text, maybe not super important if model trained enough
            if not keep_sources_in_context1 and langchain_mode1 != 'Disabled' and prompt.find(super_source_prefix) >= 0:
                # FIXME: This is relatively slow even for small amount of text, like 0.3s each history item
                import re
                prompt = re.sub(f'{re.escape(super_source_prefix)}.*?{re.escape(super_source_postfix)}', '', prompt,
                                flags=re.DOTALL)
                if prompt.endswith('\n<p>'):
                    prompt = prompt[:-4]
            prompt = prompt.replace('<br>', chat_turn_sep)
            if not prompt.endswith(chat_turn_sep):
                prompt += chat_turn_sep
            # most recent first, add older if can
            # only include desired chat history
            if len(prompt + context1) > max_prompt_length:
                break
            context1 += prompt

        _, pre_response, terminate_response, chat_sep, chat_turn_sep = \
            generate_prompt({}, prompt_type1, prompt_dict1,
                            chat1, reduced=True,
                            making_context=True,
                            system_prompt=system_prompt1,
                            histi=-1)
        if context1 and not context1.endswith(chat_turn_sep):
            context1 += chat_turn_sep  # ensure if terminates abruptly, then human continues on next line
    return context1


def entrypoint_main():
    """
    Examples:

    WORLD_SIZE=4 CUDA_VISIBLE_DEVICES="0,1,2,3" torchrun --nproc_per_node=4 --master_port=1234 generate.py --base_model='EleutherAI/gpt-j-6B' --lora_weights=lora-alpaca_6B
    python generate.py --base_model='EleutherAI/gpt-j-6B' --lora_weights='lora-alpaca_6B'
    python generate.py --base_model='EleutherAI/gpt-neox-20b' --lora_weights='lora-alpaca_20B'

    # generate without lora weights, no prompt
    python generate.py --base_model='EleutherAI/gpt-neox-20b' --prompt_type='plain'
    python generate.py --base_model='togethercomputer/GPT-NeoXT-Chat-Base-20B' --prompt_type='dai_faq'

    python generate.py --base_model='togethercomputer/GPT-NeoXT-Chat-Base-20B' --prompt_type='dai_faq' --lora_weights='lora_20B_daifaq'
    # OpenChatKit settings:
    python generate.py --base_model='togethercomputer/GPT-NeoXT-Chat-Base-20B' --prompt_type='human_bot --debug=True --num_beams=1 --temperature=0.6 --top_k=40 --top_p=1.0

    python generate.py --base_model='distilgpt2' --prompt_type='plain' --debug=True --num_beams=1 --temperature=0.6 --top_k=40 --top_p=1.0 --share=False
    python generate.py --base_model='t5-large' --prompt_type='simple_instruct'
    python generate.py --base_model='philschmid/bart-large-cnn-samsum'
    python generate.py --base_model='philschmid/flan-t5-base-samsum'
    python generate.py --base_model='facebook/mbart-large-50-many-to-many-mmt'

    python generate.py --base_model='togethercomputer/GPT-NeoXT-Chat-Base-20B' --prompt_type='human_bot' --lora_weights='GPT-NeoXT-Chat-Base-20B.merged.json.8_epochs.57b2892c53df5b8cefac45f84d019cace803ef26.28'

    must have 4*48GB GPU and run without 8bit in order for sharding to work with use_gpu_id=False
    can also pass --prompt_type='human_bot' and model can somewhat handle instructions without being instruct tuned
    python generate.py --base_model=decapoda-research/llama-65b-hf --load_8bit=False --use_gpu_id=False --prompt_type='human_bot'

    python generate.py --base_model=h2oai/h2ogpt-oig-oasst1-512-6_9b
    """
    H2O_Fire(main)


if __name__ == "__main__":
    entrypoint_main()<|MERGE_RESOLUTION|>--- conflicted
+++ resolved
@@ -2112,13 +2112,15 @@
         url_loaders = url_loaders_options0
     if jq_schema is None:
         jq_schema = jq_schema0
-<<<<<<< HEAD
     if isinstance(langchain_agents, str):
-        langchain_agents = [langchain_agents]
-=======
+        if langchain_agents.strip().startswith('['):
+            # already list, but as string
+            langchain_agents = str_to_list(langchain_agents)
+        else:
+            # just 1 item and make list
+            langchain_agents = [langchain_agents]
     chat_conversation = str_to_list(chat_conversation)
     text_context_list = str_to_list(text_context_list)
->>>>>>> ba34a814
 
     langchain_modes = selection_docs_state['langchain_modes']
     langchain_mode_paths = selection_docs_state['langchain_mode_paths']
@@ -2279,18 +2281,15 @@
                            inference_server.startswith('openai_azure')
     do_langchain_path = langchain_mode not in [False, 'Disabled', 'LLM'] or \
                         langchain_only_model or \
-<<<<<<< HEAD
-                        force_langchain_evaluate
+                        force_langchain_evaluate or \
+                        len(text_context_list) > 0
+
     if len(langchain_agents) > 0:
         do_langchain_path = True
     if add_search_to_context:
         # easier to manage prompt etc. by doing full langchain path
         do_langchain_path = True
 
-=======
-                        force_langchain_evaluate or \
-                        len(text_context_list) > 0
->>>>>>> ba34a814
     if do_langchain_path:
         text = ''
         sources = ''
