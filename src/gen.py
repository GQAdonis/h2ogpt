--- conflicted
+++ resolved
@@ -1093,13 +1093,9 @@
         else:
             tokenizer = tokenizer_loader.from_pretrained(tokenizer_base_model, **tokenizer_kwargs)
             # sets raw (no cushion) limit
-<<<<<<< HEAD
-            set_model_max_len(config, tokenizer, verbose=False, rope_scaling=rope_scaling)
-=======
             # If using RoPE with scaling, then for non-exllama models (e.g. HF models),
             #  then config -> tokenizer will set model_max_length correctly
-            set_model_max_len(config, tokenizer, verbose=False)
->>>>>>> 926bcccc
+            set_model_max_len(config, tokenizer, verbose=False, rope_scaling=rope_scaling)
             # if using fake tokenizer, not really accurate when lots of numbers, give a bit of buffer, else get:
             # Generation Failed: Input validation error: `inputs` must have less than 2048 tokens. Given: 2233
             tokenizer.model_max_length = tokenizer.model_max_length - 50
@@ -1354,19 +1350,10 @@
     if reward_type:
         # limit deberta, else uses too much memory and not worth response score
         tokenizer.model_max_length = 512
-        return
-
     if hasattr(config, 'max_seq_len') and isinstance(config.max_seq_len, int):
-<<<<<<< HEAD
         tokenizer.model_max_length = config.max_seq_len  # should be scaled/long already from config
-    elif hasattr(config, 'max_position_embeddings') and isinstance(config.max_position_embeddings, int):
-        # help automatically limit inputs to generate
-        tokenizer.model_max_length = config.max_position_embeddings * rope_scaling_factor
-=======
-        tokenizer.model_max_length = config.max_seq_len
         if verbose:
             print("model_max_length=%s" % tokenizer.model_max_length, flush=True)
->>>>>>> 926bcccc
     else:
         if verbose:
             print(f"Could not determine model_max_length, setting to {2048 * rope_scaling_factor}", flush=True)
