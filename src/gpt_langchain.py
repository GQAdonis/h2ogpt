--- conflicted
+++ resolved
@@ -2096,14 +2096,9 @@
         # then just download, so can use good parser, not always unstructured url parser
         base_path_url = "urls_downloaded"
         base_path_url = makedirs(base_path_url, exist_ok=True, tmp_ok=True, use_base=True)
-<<<<<<< HEAD
         source_file = os.path.join(base_path_url,
                                    "_%s_%s" % ("_" + str(uuid.uuid4())[:10], os.path.basename(urlparse(file).path)))
-        download_simple(file, source_file, verbose=verbose)
-=======
-        source_file = os.path.join(base_path_url, "_%s_%s" % ("_" + str(uuid.uuid4())[:10], os.path.basename(urlparse(file).path)))
         download_simple(file, source_file, overwrite=True, verbose=verbose)
->>>>>>> 1701dec0
         if os.path.isfile(source_file):
             orig_url = file
             is_url = False
