--- conflicted
+++ resolved
@@ -24,18 +24,16 @@
 
 from gradio_utils.css import get_css
 from gradio_utils.prompt_form import make_chatbots, get_chatbot_name
-<<<<<<< HEAD
-from src.db_utils import set_userid, get_username_direct, get_userid_direct
+
 from src.gradio_funcs import visible_models_to_model_choice, clear_embeddings, fix_text_for_gradio, get_response, \
     my_db_state_done, update_langchain_mode_paths, process_audio, is_valid_key, is_from_ui, get_llm_history, prep_bot, \
     allow_empty_instruction, update_prompt, gen1_fake, get_one_key, get_fun_with_dict_str_plain
-from src.tts_utils import combine_audios
-=======
+
 from src.db_utils import set_userid, get_username_direct, length_db1, get_userid_direct, fetch_user, upsert_user
 from src.tts_utils import combine_audios
 from src.utils_langchain import make_sources_file
 from src.vision.utils_vision import base64_to_img
->>>>>>> a505c21e
+
 
 # This is a hack to prevent Gradio from phoning home when it gets imported
 os.environ['GRADIO_ANALYTICS_ENABLED'] = 'False'
@@ -72,15 +70,12 @@
 from gradio_themes import H2oTheme, SoftTheme, get_h2o_title, get_simple_title, \
     get_dark_js, get_heap_js, wrap_js_to_lambda, \
     spacing_xsm, radius_xsm, text_xsm
-<<<<<<< HEAD
 from prompter import prompt_type_to_model_name, prompt_types_strings, non_hf_types, \
     get_prompt, model_names_curated, get_system_prompts, get_llava_prompts, is_vision_model, \
     is_video_model, is_json_model
-=======
 from prompter import prompt_type_to_model_name, prompt_types_strings, inv_prompt_type_to_model_lower, non_hf_types, \
     get_prompt, model_names_curated, get_system_prompts, get_llava_prompts, is_vision_model, is_gradio_vision_model, \
     is_video_model, is_json_model, get_llm_history
->>>>>>> a505c21e
 from utils import flatten_list, zip_data, s3up, clear_torch_cache, get_torch_allocated, system_info_print, \
     ping, makedirs, get_kwargs, system_info, ping_gpu, get_url, \
     save_generate_output, url_alive, remove, dict_to_html, text_to_html, lg_to_gr, str_to_dict, have_serpapi, \
@@ -443,57 +438,6 @@
     output_label0 = chat_name0 if kwargs.get('base_model') else no_model_msg
     output_label0_model2 = no_model_msg
 
-<<<<<<< HEAD
-=======
-    def update_prompt(prompt_type1, prompt_dict1, model_state1, which_model=0, global_scope=False):
-        if not prompt_type1 or which_model != 0:
-            # keep prompt_type and prompt_dict in sync if possible
-            prompt_type1 = kwargs.get('prompt_type', prompt_type1)
-            prompt_dict1 = kwargs.get('prompt_dict', prompt_dict1)
-            # prefer model specific prompt type instead of global one
-            if not global_scope:
-                if not prompt_type1 or which_model != 0:
-                    prompt_type1 = model_state1.get('prompt_type', prompt_type1)
-                    prompt_dict1 = model_state1.get('prompt_dict', prompt_dict1)
-
-        if not prompt_dict1 or which_model != 0:
-            # if still not defined, try to get
-            prompt_dict1 = kwargs.get('prompt_dict', prompt_dict1)
-            if not global_scope:
-                if not prompt_dict1 or which_model != 0:
-                    prompt_dict1 = model_state1.get('prompt_dict', prompt_dict1)
-        if not global_scope and not prompt_type1:
-            # if still not defined, use unknown
-            prompt_type1 = unknown_prompt_type
-        return prompt_type1, prompt_dict1
-
-    def visible_models_to_model_choice(visible_models1, api=False):
-        if isinstance(visible_models1, list):
-            assert len(
-                visible_models1) >= 1, "Invalid visible_models1=%s, can only be single entry" % visible_models1
-            # just take first
-            model_active_choice1 = visible_models1[0]
-        elif isinstance(visible_models1, (str, int)):
-            model_active_choice1 = visible_models1
-        else:
-            assert isinstance(visible_models1, type(None)), "Invalid visible_models1=%s" % visible_models1
-            model_active_choice1 = visible_models1
-        if model_active_choice1 is not None:
-            if isinstance(model_active_choice1, str):
-                display_model_list = [x['display_name'] for x in model_states]
-                if model_active_choice1 in display_model_list:
-                    model_active_choice1 = display_model_list.index(model_active_choice1)
-                else:
-                    # NOTE: Could raise, but sometimes raising in certain places fails too hard and requires UI restart
-                    if api:
-                        raise ValueError(
-                            "Invalid model %s, valid models are: %s" % (model_active_choice1, display_model_list))
-                    model_active_choice1 = 0
-        else:
-            model_active_choice1 = 0
-        return model_active_choice1
-
->>>>>>> a505c21e
     default_kwargs = {k: kwargs[k] for k in eval_func_param_names_defaults}
     # ensure prompt_type consistent with prep_bot(), so nochat API works same way
     default_kwargs['prompt_type'], default_kwargs['prompt_dict'] = \
@@ -3984,324 +3928,6 @@
         for k in inputs_kwargs_list:
             assert k in kwargs_evaluate, "Missing %s" % k
 
-<<<<<<< HEAD
-=======
-        def evaluate_nochat(*args1, default_kwargs1=None, str_api=False, plain_api=False, verifier=False, **kwargs1):
-            image_files_to_delete = []
-            args_list = list(args1)
-            if str_api:
-                if plain_api:
-                    if not verifier:
-                        # i.e. not fresh model, tells evaluate to use model_state0
-                        args_list.insert(0, kwargs['model_state_none'].copy())
-                    else:
-                        args_list.insert(0, kwargs['verifier_model_state0'].copy())
-                    args_list.insert(1, my_db_state0.copy())
-                    args_list.insert(2, selection_docs_state0.copy())
-                    args_list.insert(3, requests_state0.copy())
-                    args_list.insert(4, roles_state.value.copy())
-                user_kwargs = args_list[len(input_args_list)]
-                assert isinstance(user_kwargs, str)
-                user_kwargs = ast.literal_eval(user_kwargs)
-            else:
-                assert not plain_api
-                user_kwargs = {k: v for k, v in zip(eval_func_param_names, args_list[len(input_args_list):])}
-            # control kwargs1 for evaluate
-            if 'answer_with_sources' not in user_kwargs:
-                kwargs1['answer_with_sources'] = -1  # just text chunk, not URL etc.
-            if 'sources_show_text_in_accordion' not in user_kwargs:
-                kwargs1['sources_show_text_in_accordion'] = False
-            if 'append_sources_to_chat' not in user_kwargs:
-                kwargs1['append_sources_to_chat'] = False
-            if 'append_sources_to_answer' not in user_kwargs:
-                kwargs1['append_sources_to_answer'] = False
-            if 'show_link_in_sources' not in user_kwargs:
-                kwargs1['show_link_in_sources'] = False
-            kwargs1['top_k_docs_max_show'] = 30
-
-            if 'image_file' in user_kwargs and user_kwargs['image_file']:
-                if isinstance(user_kwargs['image_file'], list):
-                    image_files = user_kwargs['image_file']
-                else:
-                    image_files = [user_kwargs['image_file']]
-                b2imgs = []
-                for img_file_one in image_files:
-                    img_file_b2img = os.path.join(tempfile.gettempdir(), 'image_file_%s' % str(uuid.uuid4()))
-                    # assume is bytes
-                    img_file_b2img_one = base64_to_img(img_file_one, img_file_b2img)
-                    b2imgs.append(img_file_b2img_one)
-                image_files_to_delete = b2imgs
-                user_kwargs['image_file'] = b2imgs  # always just make list
-
-            # only used for submit_nochat_api
-            user_kwargs['chat'] = False
-            if 'stream_output' not in user_kwargs:
-                user_kwargs['stream_output'] = False
-            if plain_api:
-                user_kwargs['stream_output'] = False
-            if 'langchain_mode' not in user_kwargs:
-                # if user doesn't specify, then assume disabled, not use default
-                if LangChainMode.LLM.value in kwargs['langchain_modes']:
-                    user_kwargs['langchain_mode'] = LangChainMode.LLM.value
-                elif len(kwargs['langchain_modes']) >= 1:
-                    user_kwargs['langchain_mode'] = kwargs['langchain_modes'][0]
-                else:
-                    # disabled should always be allowed
-                    user_kwargs['langchain_mode'] = LangChainMode.DISABLED.value
-            if 'langchain_action' not in user_kwargs:
-                user_kwargs['langchain_action'] = LangChainAction.QUERY.value
-            if 'langchain_agents' not in user_kwargs:
-                user_kwargs['langchain_agents'] = []
-            # be flexible
-            if 'instruction' in user_kwargs and 'instruction_nochat' not in user_kwargs:
-                user_kwargs['instruction_nochat'] = user_kwargs['instruction']
-            if 'iinput' in user_kwargs and 'iinput_nochat' not in user_kwargs:
-                user_kwargs['iinput_nochat'] = user_kwargs['iinput']
-            if 'visible_models' not in user_kwargs:
-                if kwargs['visible_models']:
-                    if isinstance(kwargs['visible_models'], int):
-                        user_kwargs['visible_models'] = [kwargs['visible_models']]
-                    elif isinstance(kwargs['visible_models'], list):
-                        # only take first one
-                        user_kwargs['visible_models'] = [kwargs['visible_models'][0]]
-                    else:
-                        user_kwargs['visible_models'] = [0]
-                else:
-                    # if no user version or default version, then just take first
-                    user_kwargs['visible_models'] = [0]
-
-            if 'h2ogpt_key' not in user_kwargs:
-                user_kwargs['h2ogpt_key'] = None
-            if 'system_prompt' in user_kwargs and user_kwargs['system_prompt'] is None:
-                # avoid worrying about below default_kwargs -> args_list that checks if None
-                user_kwargs['system_prompt'] = 'None'
-            # by default don't do TTS unless specifically requested
-            if 'chatbot_role' not in user_kwargs:
-                user_kwargs['chatbot_role'] = 'None'
-            if 'speaker' not in user_kwargs:
-                user_kwargs['speaker'] = 'None'
-
-            set1 = set(list(default_kwargs1.keys()))
-            set2 = set(eval_func_param_names)
-            assert set1 == set2, "Set diff: %s %s: %s" % (set1, set2, set1.symmetric_difference(set2))
-
-            # correct ordering.  Note some things may not be in default_kwargs, so can't be default of user_kwargs.get()
-            model_state1 = args_list[0]
-            my_db_state1 = args_list[1]
-            selection_docs_state1 = args_list[2]
-            requests_state1 = args_list[3]
-            roles_state1 = args_list[4]
-
-            args_list = [user_kwargs[k] if k in user_kwargs and user_kwargs[k] is not None else default_kwargs1[k] for k
-                         in eval_func_param_names]
-            assert len(args_list) == len(eval_func_param_names)
-            stream_output1 = args_list[eval_func_param_names.index('stream_output')]
-            if len(model_states) >= 1:
-                visible_models1 = args_list[eval_func_param_names.index('visible_models')]
-                model_active_choice1 = visible_models_to_model_choice(visible_models1, api=True)
-                model_state1 = model_states[model_active_choice1 % len(model_states)]
-                for key in key_overrides:
-                    if user_kwargs.get(key) is None and model_state1.get(key) is not None:
-                        args_list[eval_func_param_names.index(key)] = model_state1[key]
-                if hasattr(model_state1['tokenizer'], 'model_max_length'):
-                    # ensure listen to limit, with some buffer
-                    # buffer = 50
-                    buffer = 0
-                    args_list[eval_func_param_names.index('max_new_tokens')] = min(
-                        args_list[eval_func_param_names.index('max_new_tokens')],
-                        model_state1['tokenizer'].model_max_length - buffer)
-
-            # override overall visible_models and h2ogpt_key if have model_specific one
-            # NOTE: only applicable if len(model_states) > 1 at moment
-            # else controlled by evaluate()
-            if 'visible_models' in model_state1 and model_state1['visible_models'] is not None:
-                assert isinstance(model_state1['visible_models'], (int, str, list, tuple))
-                which_model = visible_models_to_model_choice(model_state1['visible_models'])
-                args_list[eval_func_param_names.index('visible_models')] = which_model
-            if 'h2ogpt_key' in model_state1 and model_state1['h2ogpt_key'] is not None:
-                # remote server key if present
-                # i.e. may be '' and used to override overall local key
-                assert isinstance(model_state1['h2ogpt_key'], str)
-                args_list[eval_func_param_names.index('h2ogpt_key')] = model_state1['h2ogpt_key']
-
-            # final full bot() like input for prep_bot etc.
-            instruction_nochat1 = args_list[eval_func_param_names.index('instruction_nochat')] or \
-                                  args_list[eval_func_param_names.index('instruction')]
-            args_list[eval_func_param_names.index('instruction_nochat')] = \
-                args_list[eval_func_param_names.index('instruction')] = \
-                instruction_nochat1
-            history = [[instruction_nochat1, None]]
-            # NOTE: Set requests_state1 to None, so don't allow UI-like access, in case modify state via API
-            requests_state1_bot = None
-            args_list_bot = args_list + [model_state1, my_db_state1, selection_docs_state1, requests_state1_bot,
-                                         roles_state1] + [history]
-
-            # at this point like bot() as input
-            history, fun1, langchain_mode1, db1, requests_state1, \
-                valid_key, h2ogpt_key1, \
-                max_time1, stream_output1, \
-                chatbot_role1, speaker1, tts_language1, roles_state1, tts_speed1, langchain_action1 = \
-                prep_bot(*args_list_bot, kwargs_eval=kwargs1, plain_api=plain_api)
-
-            save_dict = dict()
-            ret = {}
-            ret_old = ''
-            history_str_old = ''
-            error_old = ''
-            audios = []  # in case not streaming, since audio is always streaming, need to accumulate for when yield
-            last_yield = None
-            res_dict = {}
-            try:
-                tgen0 = time.time()
-                for res in get_response(fun1, history, chatbot_role1, speaker1, tts_language1, roles_state1,
-                                        tts_speed1,
-                                        langchain_action1,
-                                        api=True):
-                    history, error, sources, sources_str, prompt_raw, llm_answers, save_dict, audio1 = res
-                    res_dict = {}
-                    res_dict['response'] = history[-1][1] or ''
-                    res_dict['error'] = error
-                    res_dict['sources'] = sources
-                    res_dict['sources_str'] = sources_str
-                    res_dict['prompt_raw'] = prompt_raw
-                    res_dict['llm_answers'] = llm_answers
-                    res_dict['save_dict'] = save_dict
-                    res_dict['audio'] = audio1
-
-                    error = res_dict.get('error', '')
-                    sources = res_dict.get('sources', [])
-                    save_dict = res_dict.get('save_dict', {})
-
-                    # update save_dict
-                    save_dict['error'] = error
-                    save_dict['sources'] = sources
-                    save_dict['valid_key'] = valid_key
-                    save_dict['h2ogpt_key'] = h2ogpt_key1
-
-                    # below works for both list and string for any reasonable string of image that's been byte encoded with b' to start or as file name
-                    image_file_check = args_list[eval_func_param_names.index('image_file')]
-                    save_dict['image_file_present'] = isinstance(image_file_check, (str, list, tuple)) and len(
-                        image_file_check) >= 1
-                    text_context_list_check = args_list[eval_func_param_names.index('text_context_list')]
-                    save_dict['text_context_list_present'] = isinstance(text_context_list_check, (list, tuple)) and len(
-                        text_context_list_check) >= 1
-
-                    if str_api and plain_api:
-                        save_dict['which_api'] = 'str_plain_api'
-                    elif str_api:
-                        save_dict['which_api'] = 'str_api'
-                    elif plain_api:
-                        save_dict['which_api'] = 'plain_api'
-                    else:
-                        save_dict['which_api'] = 'nochat_api'
-                    if 'extra_dict' not in save_dict:
-                        save_dict['extra_dict'] = {}
-                    if requests_state1:
-                        save_dict['extra_dict'].update(requests_state1)
-                    else:
-                        save_dict['extra_dict'].update(dict(username='NO_REQUEST'))
-
-                    if is_public:
-                        # don't want to share actual endpoints
-                        if 'save_dict' in res_dict and isinstance(res_dict['save_dict'], dict):
-                            res_dict['save_dict'].pop('inference_server', None)
-                            if 'extra_dict' in res_dict['save_dict'] and isinstance(res_dict['save_dict']['extra_dict'],
-                                                                                    dict):
-                                res_dict['save_dict']['extra_dict'].pop('inference_server', None)
-
-                    # get response
-                    if str_api:
-                        # full return of dict, except constant items that can be read-off at end
-                        res_dict_yield = res_dict.copy()
-                        # do not stream: ['save_dict', 'prompt_raw', 'sources', 'sources_str', 'response_no_refs']
-                        only_stream = ['response', 'llm_answers', 'audio']
-                        for key in res_dict:
-                            if key not in only_stream:
-                                if isinstance(res_dict[key], str):
-                                    res_dict_yield[key] = ''
-                                elif isinstance(res_dict[key], list):
-                                    res_dict_yield[key] = []
-                                elif isinstance(res_dict[key], dict):
-                                    res_dict_yield[key] = {}
-                                else:
-                                    print("Unhandled pop: %s" % key)
-                                    res_dict_yield.pop(key)
-                        ret = res_dict_yield
-                    elif kwargs['langchain_mode'] == 'Disabled':
-                        ret = fix_text_for_gradio(res_dict['response'], fix_latex_dollars=False,
-                                                  fix_angle_brackets=False)
-                    else:
-                        ret = '<br>' + fix_text_for_gradio(res_dict['response'], fix_latex_dollars=False,
-                                                           fix_angle_brackets=False)
-
-                    do_yield = False
-                    could_yield = ret != ret_old
-                    if kwargs['gradio_api_use_same_stream_limits']:
-                        history_str = str(ret['response'] if isinstance(ret, dict) else str(ret))
-                        delta_history = abs(len(history_str) - len(str(history_str_old)))
-                        # even if enough data, don't yield if has been less than min_seconds
-                        enough_data = delta_history > kwargs['gradio_ui_stream_chunk_size'] or (error != error_old)
-                        beyond_min_time = last_yield is None or \
-                                          last_yield is not None and \
-                                          (time.time() - last_yield) > kwargs['gradio_ui_stream_chunk_min_seconds']
-                        do_yield |= enough_data and beyond_min_time
-                        # yield even if new data not enough if been long enough and have at least something to yield
-                        enough_time = last_yield is None or \
-                                      last_yield is not None and \
-                                      (time.time() - last_yield) > kwargs['gradio_ui_stream_chunk_seconds']
-                        do_yield |= enough_time and could_yield
-                        # DEBUG: print("do_yield: %s : %s %s %s" % (do_yield, enough_data, beyond_min_time, enough_time), flush=True)
-                    else:
-                        do_yield = could_yield
-
-                    if stream_output1 and do_yield:
-                        last_yield = time.time()
-                        # yield as it goes, else need to wait since predict only returns first yield
-                        if isinstance(ret, dict):
-                            ret_old = ret.copy()  # copy normal one first
-                            ret['audio'] = combine_audios(audios, audio=audio1, sr=24000 if chatbot_role1 else 16000,
-                                                          expect_bytes=kwargs['return_as_byte'], verbose=verbose)
-                            audios = []  # reset accumulation
-                            yield ret
-                        else:
-                            ret_old = ret
-                            yield ret
-                        # just last response, not actually full history like bot() and all_bot() but that's all that changes
-                        # we can ignore other dict entries as consequence of changes to main stream in 100% of current cases
-                        # even if sources added last after full response done, final yield still yields left over
-                        history_str_old = str(ret_old['response'] if isinstance(ret_old, dict) else str(ret_old))
-                    else:
-                        # collect unstreamed audios
-                        audios.append(res_dict['audio'])
-                    if time.time() - tgen0 > max_time1 + 10:  # don't use actual, so inner has chance to complete
-                        if str_api:
-                            res_dict['save_dict']['extra_dict']['timeout'] = time.time() - tgen0
-                        if verbose:
-                            print("Took too long evaluate_nochat: %s" % (time.time() - tgen0), flush=True)
-                        break
-
-                # yield if anything left over as can happen
-                # return back last ret
-                if str_api:
-                    res_dict['save_dict']['extra_dict'] = _save_generate_tokens(res_dict.get('response', ''),
-                                                                                res_dict.get('save_dict', {}).get(
-                                                                                    'extra_dict', {}))
-                    ret = res_dict.copy()
-                if isinstance(ret, dict):
-                    ret['audio'] = combine_audios(audios, audio=None,
-                                                  expect_bytes=kwargs['return_as_byte'], verbose=verbose)
-                yield ret
-
-            finally:
-                clear_torch_cache(allow_skip=True)
-                clear_embeddings(user_kwargs['langchain_mode'], my_db_state1)
-                for image_file1 in image_files_to_delete:
-                    if os.path.isfile(image_file1):
-                        remove(image_file1)
-            save_dict['save_dir'] = kwargs['save_dir']
-            save_generate_output(**save_dict)
-
->>>>>>> a505c21e
         kwargs_evaluate_nochat = kwargs_evaluate.copy()
         # nominally never want sources appended for API calls, which is what nochat used for primarily
         kwargs_evaluate_nochat.update(dict(append_sources_to_answer=False,
@@ -4624,294 +4250,6 @@
             else:
                 return history_list[0]
 
-<<<<<<< HEAD
-=======
-        def get_model_max_length(model_state1):
-            if model_state1 and not isinstance(model_state1["tokenizer"], str):
-                tokenizer = model_state1["tokenizer"]
-            elif model_state0 and not isinstance(model_state0["tokenizer"], str):
-                tokenizer = model_state0["tokenizer"]
-            else:
-                tokenizer = None
-            if tokenizer is not None:
-                return int(tokenizer.model_max_length)
-            else:
-                return 2000
-
-        def prep_bot(*args, retry=False, which_model=0, kwargs_eval=None, plain_api=False):
-            """
-
-            :param args:
-            :param retry:
-            :param which_model: identifies which model if doing model_lock
-                 API only called for which_model=0, default for inputs_list, but rest should ignore inputs_list
-            :return: last element is True if should run bot, False if should just yield history
-            """
-            isize = len(input_args_list) + 1  # states + chat history
-            # don't deepcopy, can contain model itself
-            # NOTE: Update plain_api in evaluate_nochat too
-            args_list = list(args).copy()
-            model_state1 = args_list[-isize]
-            my_db_state1 = args_list[-isize + 1]
-            selection_docs_state1 = args_list[-isize + 2]
-            requests_state1 = args_list[-isize + 3]
-            roles_state1 = args_list[-isize + 4]
-            history = args_list[-1]
-            if not history:
-                history = []
-            # NOTE: For these, could check if None, then automatically use CLI values, but too complex behavior
-            prompt_type1 = args_list[eval_func_param_names.index('prompt_type')]
-            if prompt_type1 == no_model_str:
-                # deal with gradio dropdown
-                prompt_type1 = args_list[eval_func_param_names.index('prompt_type')] = None
-            prompt_dict1 = args_list[eval_func_param_names.index('prompt_dict')]
-            max_time1 = args_list[eval_func_param_names.index('max_time')]
-            stream_output1 = args_list[eval_func_param_names.index('stream_output')]
-            langchain_mode1 = args_list[eval_func_param_names.index('langchain_mode')]
-            langchain_action1 = args_list[eval_func_param_names.index('langchain_action')]
-            document_subset1 = args_list[eval_func_param_names.index('document_subset')]
-            h2ogpt_key1 = args_list[eval_func_param_names.index('h2ogpt_key')]
-            chat_conversation1 = args_list[eval_func_param_names.index('chat_conversation')]
-            valid_key = is_valid_key(kwargs['enforce_h2ogpt_api_key'],
-                                     kwargs['enforce_h2ogpt_ui_key'],
-                                     kwargs['h2ogpt_api_keys'], h2ogpt_key1,
-                                     requests_state1=requests_state1)
-            chatbot_role1 = args_list[eval_func_param_names.index('chatbot_role')]
-            speaker1 = args_list[eval_func_param_names.index('speaker')]
-            tts_language1 = args_list[eval_func_param_names.index('tts_language')]
-            tts_speed1 = args_list[eval_func_param_names.index('tts_speed')]
-
-            dummy_return = history, None, langchain_mode1, my_db_state1, requests_state1, \
-                valid_key, h2ogpt_key1, \
-                max_time1, stream_output1, chatbot_role1, speaker1, tts_language1, roles_state1, tts_speed1, \
-                langchain_action1
-
-            if not plain_api and (model_state1['model'] is None or model_state1['model'] == no_model_str):
-                # plain_api has no state, let evaluate() handle switch
-                return dummy_return
-
-            args_list = args_list[:-isize]  # only keep rest needed for evaluate()
-            if not history:
-                if verbose:
-                    print("No history", flush=True)
-                return dummy_return
-            instruction1 = history[-1][0]
-            if retry and history:
-                # if retry, pop history and move onto bot stuff
-                history = get_llm_history(history)
-                instruction1 = history[-1][0] if history and history[-1] and len(history[-1]) == 2 else None
-                if history and history[-1]:
-                    history[-1][1] = None
-                if not instruction1:
-                    return dummy_return
-            elif not instruction1:
-                if not allow_empty_instruction(langchain_mode1, document_subset1, langchain_action1):
-                    # if not retrying, then reject empty query
-                    return dummy_return
-            elif len(history) > 0 and history[-1][1] not in [None, '']:
-                # reject submit button if already filled and not retrying
-                # None when not filling with '' to keep client happy
-                return dummy_return
-
-            evaluate_local = evaluate if valid_key else evaluate_fake
-
-            # shouldn't have to specify in API prompt_type if CLI launched model, so prefer global CLI one if have it
-            prompt_type1, prompt_dict1 = update_prompt(prompt_type1, prompt_dict1, model_state1,
-                                                       which_model=which_model)
-            # apply back to args_list for evaluate()
-            args_list[eval_func_param_names.index('prompt_type')] = prompt_type1
-            args_list[eval_func_param_names.index('prompt_dict')] = prompt_dict1
-            context1 = args_list[eval_func_param_names.index('context')]
-
-            chat_conversation1 = merge_chat_conversation_history(chat_conversation1, history)
-            args_list[eval_func_param_names.index('chat_conversation')] = chat_conversation1
-
-            if 'visible_models' in model_state1 and model_state1['visible_models'] is not None:
-                assert isinstance(model_state1['visible_models'], (int, str))
-                args_list[eval_func_param_names.index('visible_models')] = model_state1['visible_models']
-            if 'h2ogpt_key' in model_state1 and model_state1['h2ogpt_key'] is not None:
-                # i.e. may be '' and used to override overall local key
-                assert isinstance(model_state1['h2ogpt_key'], str)
-                args_list[eval_func_param_names.index('h2ogpt_key')] = model_state1['h2ogpt_key']
-            elif not args_list[eval_func_param_names.index('h2ogpt_key')]:
-                # now that checked if key was valid or not, now can inject default key in case gradio inference server
-                # only do if key not already set by user
-                args_list[eval_func_param_names.index('h2ogpt_key')] = kwargs['h2ogpt_key']
-
-            args_list[0] = instruction1  # override original instruction with history from user
-            args_list[2] = context1
-
-            eval_args = (model_state1, my_db_state1, selection_docs_state1, requests_state1, roles_state1)
-            assert len(eval_args) == len(input_args_list)
-            if kwargs_eval is None:
-                kwargs_eval = kwargs_evaluate
-            fun1 = partial(evaluate_local, *eval_args, *tuple(args_list), **kwargs_eval)
-
-            return history, fun1, langchain_mode1, my_db_state1, requests_state1, \
-                valid_key, h2ogpt_key1, \
-                max_time1, stream_output1, \
-                chatbot_role1, speaker1, tts_language1, roles_state1, tts_speed1, \
-                langchain_action1
-
-        def gen1_fake(fun1, history):
-            error = ''
-            sources = []
-            sources_str = ''
-            prompt_raw = ''
-            llm_answers = {}
-            save_dict = dict()
-            audio1 = None
-            yield history, error, sources, sources_str, prompt_raw, llm_answers, save_dict, audio1
-            return
-
-        def prepare_audio(chatbot_role1, speaker1, tts_language1, roles_state1, tts_speed1, langchain_action1):
-            from src.tts_sentence_parsing import init_sentence_state
-            sentence_state = init_sentence_state()
-            if langchain_action1 in [LangChainAction.EXTRACT.value]:
-                # don't do audio for extraction in any case
-                generate_speech_func_func = None
-                audio0 = None
-                audio1 = None
-                no_audio = None
-            elif kwargs['tts_model'].startswith('microsoft') and speaker1 not in [None, "None"]:
-                audio1 = None
-                from src.tts import get_speaker_embedding
-                speaker_embedding = get_speaker_embedding(speaker1, kwargs['model_tts'].device)
-                # audio0 = 16000, np.array([]).astype(np.int16)
-                from src.tts_utils import prepare_speech, get_no_audio
-                sr = 16000
-                audio0 = prepare_speech(sr=sr)
-                no_audio = get_no_audio(sr=sr)
-                generate_speech_func_func = functools.partial(kwargs['generate_speech_func'],
-                                                              speaker=speaker1,
-                                                              speaker_embedding=speaker_embedding,
-                                                              sentence_state=sentence_state,
-                                                              return_as_byte=kwargs['return_as_byte'],
-                                                              sr=sr,
-                                                              tts_speed=tts_speed1,
-                                                              verbose=verbose)
-            elif kwargs['tts_model'].startswith('tts_models/') and chatbot_role1 not in [None, "None"]:
-                audio1 = None
-                from src.tts_utils import prepare_speech, get_no_audio
-                from src.tts_coqui import get_latent
-                sr = 24000
-                audio0 = prepare_speech(sr=sr)
-                no_audio = get_no_audio(sr=sr)
-                latent = get_latent(roles_state1[chatbot_role1], model=kwargs['model_xtt'])
-                generate_speech_func_func = functools.partial(kwargs['generate_speech_func'],
-                                                              latent=latent,
-                                                              language=tts_language1,
-                                                              sentence_state=sentence_state,
-                                                              return_as_byte=kwargs['return_as_byte'],
-                                                              sr=sr,
-                                                              tts_speed=tts_speed1,
-                                                              verbose=verbose)
-            else:
-                generate_speech_func_func = None
-                audio0 = None
-                audio1 = None
-                no_audio = None
-            return audio0, audio1, no_audio, generate_speech_func_func
-
-        def get_response(fun1, history, chatbot_role1, speaker1, tts_language1, roles_state1, tts_speed1,
-                         langchain_action1, api=False):
-            """
-            bot that consumes history for user input
-            instruction (from input_list) itself is not consumed by bot
-            :return:
-            """
-            error = ''
-            sources = []
-            save_dict = dict()
-            output_no_refs = ''
-            sources_str = ''
-            prompt_raw = ''
-            llm_answers = {}
-
-            audio0, audio1, no_audio, generate_speech_func_func = \
-                prepare_audio(chatbot_role1, speaker1, tts_language1, roles_state1, tts_speed1, langchain_action1)
-
-            if not fun1:
-                yield history, error, sources, sources_str, prompt_raw, llm_answers, save_dict, audio1
-                return
-            try:
-                for output_fun in fun1():
-                    output = output_fun['response']
-                    output_no_refs = output_fun['response_no_refs']
-                    sources = output_fun['sources']  # FIXME: can show sources in separate text box etc.
-                    sources_iter = []  # don't yield full prompt_raw every iteration, just at end
-                    sources_str = output_fun['sources_str']
-                    sources_str_iter = ''  # don't yield full prompt_raw every iteration, just at end
-                    prompt_raw = output_fun['prompt_raw']
-                    prompt_raw_iter = ''  # don't yield full prompt_raw every iteration, just at end
-                    llm_answers = output_fun['llm_answers']
-                    save_dict = output_fun.get('save_dict', {})
-                    save_dict_iter = {}
-                    # ensure good visually, else markdown ignores multiple \n
-                    bot_message = fix_text_for_gradio(output, fix_latex_dollars=not api, fix_angle_brackets=not api)
-                    history[-1][1] = bot_message
-
-                    if generate_speech_func_func is not None:
-                        while True:
-                            audio1, sentence, sentence_state = generate_speech_func_func(output_no_refs, is_final=False)
-                            if audio0 is not None:
-                                yield history, error, sources_iter, sources_str_iter, prompt_raw_iter, llm_answers, save_dict_iter, audio0
-                                audio0 = None
-                            yield history, error, sources_iter, sources_str_iter, prompt_raw_iter, llm_answers, save_dict_iter, audio1
-                            if not sentence:
-                                # while True to handle case when streaming is fast enough that see multiple sentences in single go
-                                break
-                    else:
-                        yield history, error, sources_iter, sources_str_iter, prompt_raw_iter, llm_answers, save_dict_iter, audio0
-                if generate_speech_func_func:
-                    # print("final %s %s" % (history[-1][1] is None, audio1 is None), flush=True)
-                    audio1, sentence, sentence_state = generate_speech_func_func(output_no_refs, is_final=True)
-                    if audio0 is not None:
-                        yield history, error, sources, sources_str, prompt_raw, llm_answers, save_dict, audio0
-                else:
-                    audio1 = None
-                # print("final2 %s %s" % (history[-1][1] is None, audio1 is None), flush=True)
-                yield history, error, sources, sources_str, prompt_raw, llm_answers, save_dict, audio1
-            except StopIteration:
-                # print("STOP ITERATION", flush=True)
-                yield history, error, sources, sources_str, prompt_raw, llm_answers, save_dict, no_audio
-                raise
-            except RuntimeError as e:
-                if "generator raised StopIteration" in str(e):
-                    # assume last entry was bad, undo
-                    history.pop()
-                    yield history, error, sources, sources_str, prompt_raw, llm_answers, save_dict, no_audio
-                else:
-                    if history and len(history) > 0 and len(history[0]) > 1 and history[-1][1] is None:
-                        history[-1][1] = ''
-                    yield history, str(e), sources, sources_str, prompt_raw, llm_answers, save_dict, no_audio
-                    raise
-            except Exception as e:
-                # put error into user input
-                ex = "Exception: %s" % str(e)
-                if history and len(history) > 0 and len(history[0]) > 1 and history[-1][1] is None:
-                    history[-1][1] = ''
-                yield history, ex, sources, sources_str, prompt_raw, llm_answers, save_dict, no_audio
-                raise
-            finally:
-                # clear_torch_cache()
-                # don't clear torch cache here, too early and stalls generation if used for all_bot()
-                pass
-            return
-
-        def clear_embeddings(langchain_mode1, db1s):
-            # clear any use of embedding that sits on GPU, else keeps accumulating GPU usage even if clear torch cache
-            if db_type in ['chroma', 'chroma_old'] and langchain_mode1 not in ['LLM', 'Disabled', None, '']:
-                from gpt_langchain import clear_embedding, length_db1
-                db = dbs.get('langchain_mode1')
-                if db is not None and not isinstance(db, str):
-                    clear_embedding(db)
-                if db1s is not None and langchain_mode1 in db1s:
-                    db1 = db1s[langchain_mode1]
-                    if len(db1) == length_db1():
-                        clear_embedding(db1[0])
-
->>>>>>> a505c21e
         nonelist = [None, '', 'None']
         noneset = set(nonelist)
 
