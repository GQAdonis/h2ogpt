## Frequently asked questions

### vLLM driver requirements

vllm >= 0.5.0 requires a cuda >=12.4 driver, else docker will fail with:
```text
nvidia-container-cli: requirement error: unsatisfied condition: cuda>=12.4, please update your driver to a newer version, or use an earlier cuda container: unknown.
```

Or instead of using `vllm/vllm-openai:latest`, use `vllm/vllm-openai:v0.4.2`.

### Parallel and Isolated OpenAI Proxy Servers

```bash
python generate.py --openai_server=True --openai_workers=2 ...
```
will launch 2 OpenAI proxy servers using FastAPIs workers, so each is a separate fork independent of any other process.

This speeds up any calls to the OpenAI server, letting FastAPI handle concurrency and load balancing between the different workers using the same IP/port via OS management.

### Parallel and Isolated Ingestion Servers

```bash
python generate.py --function_server=True --function_server_workers=2 ...
```
will launch 2 Ingestion proxy servers using FastAPIs workers, so each is a separate fork independent of any other process.  If ASR, DocTR, captions, etc. are enabled, these will be run on same GPUs in separate processes.

This helps keep the main UI server isolated from ingestion tasks that can consume significant amounts of CPU resources or hang the Gradio server.

### Open Web UI

Run h2oGPT somehow with OpenAI server active (as is default).
```bash
python generate.py --save_dir=savegpt3internal --base_model=meta-llama/Meta-Llama-3-8B-Instruct --score_model=None --top_k_docs=-1 --add_disk_models_to_ui=False --enable_tts=True --enable_stt=True --enable_image=True --visible_image_models=['sdxl_turbo'] --pre_load_embedding_model=True 
```
You can use ` --openai_port=14365` like default for ollama if desired, then avoid passing `OLLAMA_HOST` below.  One can choose any other [image generation models](#image-generation) or [TTS models](#speech-to-text-stt-and-text-to_speech-tts) as well.

<<<<<<< HEAD
Add these if using h2oGPT for file ingestion:
```bash
--function_server=True --function_server_port=5003 --function_api_key='EMPTY'
```
=======
Then run the Open Web UI docker command:
>>>>>>> 4df8ea91

```bash
export api_key='EMPTY'
docker run -d -p 3000:8080 -e WEBUI_NAME='h2oGPT' \
-e DEFAULT_MODELS=meta-llama/Meta-Llama-3-8B-Instruct \
-e OPENAI_API_BASE_URL=http://0.0.0.0:5000/v1 \
-e OPENAI_API_KEY=$api_key \
-e ENABLE_IMAGE_GENERATION=True \
-e IMAGE_GENERATION_ENGINE='openai' \
-e IMAGES_OPENAI_API_BASE_URL=http://0.0.0.0:5000/v1 \
-e IMAGE_GENERATION_MODEL='sdxl_turbo' \
-e IMAGES_OPENAI_API_KEY=$api_key \
-e AUDIO_OPENAI_API_BASE_URL=http://0.0.0.0:5000/v1 \
-e AUDIO_OPENAI_API_KEY=$api_key \
-e AUDIO_OPENAI_API_VOICE='SLT (female)' \
-e AUDIO_OPENAI_API_MODEL='microsoft/speecht5_tts' \
-e RAG_EMBEDDING_ENGINE='openai' \
-e RAG_OPENAI_API_BASE_URL='http://0.0.0.0:5000/v1' \
-e export RAG_OPENAI_API_KEY=$api_key \
-e ENABLE_LITELLM=False \
-e ENABLE_OPENAI_API=True \
-e ENABLE_OLLAMA_API=False \
-e RAG_EMBEDDING_OPENAI_BATCH_SIZE=1024 \
-e SERPER_API_KEY='' \
--network host -v open-webui:/app/backend/data --name open-webui --restart always ghcr.io/open-webui/open-webui:main
```
Then go to `http://0.0.0.0:8080/` to see the UI (`--network host` changed port from 3000 -> 8080).

<<<<<<< HEAD
Or run as:
```bash
# python env
conda create -n open-webui-run -y
conda activate open-webui-run
conda install -y python==3.11
# pip install open-webui  # for Open Web UI's RAG and file ingestion
pip install git+https://github.com/h2oai/open-webui.git  # for h2oGPT file ingestion
export H2OGPT_LOADERS=1  # for h2oGPT file ingestion
# ensure certain things not set
unset OPENAI_API_BASE_URLS
# bash ENVs
export api_key='EMPTY'
export WEBUI_NAME='h2oGPT'
export DEFAULT_MODELS=meta-llama/Meta-Llama-3-8B-Instruct
export OPENAI_API_BASE_URL='http://0.0.0.0:5000/v1'
export GLOBAL_LOG_LEVEL=INFO
export OPENAI_API_KEY=$api_key
export ENABLE_IMAGE_GENERATION=True
export IMAGE_GENERATION_ENGINE='openai'
export IMAGES_OPENAI_API_BASE_URL='http://0.0.0.0:5000/v1'
export IMAGE_GENERATION_MODEL='sdxl_turbo'
export IMAGES_OPENAI_API_KEY=$api_key
export AUDIO_OPENAI_API_BASE_URL='http://0.0.0.0:5000/v1'
export AUDIO_OPENAI_API_KEY=$api_key
export AUDIO_OPENAI_API_VOICE='SLT (female)'
export AUDIO_OPENAI_API_MODEL='microsoft/speecht5_tts'
export RAG_EMBEDDING_ENGINE='openai'
export RAG_OPENAI_API_BASE_URL='http://0.0.0.0:5000/v1'
export RAG_OPENAI_API_KEY=$api_key
export RAG_EMBEDDING_OPENAI_BATCH_SIZE=1024
export ENABLE_LITELLM=False
export ENABLE_OLLAMA_API=False
export ENABLE_OPENAI_API=True
export SERPER_API_KEY=''  # fill me
# run
open-webui serve
```

Note:  The first time you login to Open Web UI, that user will be admin user who can set defaults for various admin things, have admin panel to control user behavior and settings, etc.  Additional users will take the role the admin sets (by default, pending, which can be changed to user for anyone to login).
=======
Note: The first time you log in to Open Web UI, that user will be the admin user who can set defaults for various admin settings, access the admin panel to control user behavior and settings, etc. Additional users will take the role set by the admin (by default, pending, which can be changed to user for anyone to log in).
>>>>>>> 4df8ea91

If you want to choose a specific model, that is not currently possible through h2oGPT, which uses its fixed single embedding model.  But this may be allowed in future and then one would set:
```bash
-e RAG_EMBEDDING_MODEL='hkunlp/instructor-large' \
-e RAG_EMBEDDING_MODEL_TRUST_REMOTE_CODE=True \
```

<<<<<<< HEAD
For TTS, if we detect a native OpenAI voice, we translate that into defaults for H2oGPT.  To choose a specific voice, one can go to settings and change Audio -> TTS -> OpenAI and Set Voice to `SLT (female)` (if using Microsoft TTS) or `Female AI Assistant` (if using Coqui TTS).  ENVs do not yet exist to control default voice, but the h2oai version of open-webui chooses OpenAI as default for STT and TTS so can use h2oGPT by default.

#```bash
#-e OPENAI_API_USER='user:password' \
#```
=======
For TTS, if we detect a native OpenAI voice, we translate that into defaults for H2oGPT.  To choose a specific voice, you can go to settings and change Audio -> TTS -> OpenAI and Set Voice to `SLT (female)` (if using Microsoft TTS) or `Female AI Assistant` (if using Coqui TTS).  ENVs do not yet exist to control default voice, but they would be like:
```bash
-e AUDIO_GENERATION_ENGINE='openai' \
-e AUDIO_GENERATION_VOICE='SLT (female)' \
-e OPENAI_API_USER='user:password' \
```
>>>>>>> 4df8ea91
See https://github.com/open-webui/open-webui/issues/2312.  The `OPENAI_API_USER` is not currently required since not using user-specific files at moment, but would be required if the Gradio server had authentication setup if h2oGPT was allowing access to files by Open Web UI.

Flaws with Open Web UI:
* Chat history is not used if any document is in the chat history.

See for more [help](https://docs.openwebui.com/troubleshooting/).

To remove the container do `docker stop <hash> ; docker remove <hash>` for the container ID `<hash>`.

![openwebui1.png](openwebui1.png)

![openwebui2.png](openwebui2.png)

### Loading forever in UI

Check Chrome developer console.  If you see something like:
```text
Failed to load resource: the server responded with a status of 404 (Not Found)
127.0.0.1/:1 Uncaught (in promise) TypeError: Failed to fetch dynamically imported module: http://127.0.0.1:7860/custom_component/c866d1d814ade494ac522de29fd71dcd/component/index.js
```
then you need to delete your Chrome cache.

### LLaMa-3 or other chat template based models

LLaMa-3 and other newer models use a HuggingFace chat template to ensure accurate behavior.  So to run the models, just do:
```bash
python generate.py --base_model=meta-llama/Meta-Llama-3-8B-Instruct
```
and h2oGPT will interpret this as an "unknown" prompt_type and use the chat template.

To ensure accurate prompting for GGUF etc. type models, you can pass the tokenizer from HF to h2oGPT via `tokenizer_base_model` as follows:
```bash
python generate.py --base_model=llama --model_path_llama=https://huggingface.co/QuantFactory/Meta-Llama-3-8B-Instruct-GGUF/resolve/main/Meta-Llama-3-8B-Instruct.Q5_K_M.gguf?download=true --tokenizer_base_model=meta-llama/Meta-Llama-3-8B-Instruct --max_seq_len=8192
```
and you should at least pass `max_seq_len` as well.  This ensures accurate prompting using the Meta chat template.  Note that the download link just comes from selecting the model in the model card's files section and clicking the up arrow. Then, when the download file link is provided, you can right-click and copy that link.  HF keeps changing how they present the download file, so adapt as required.

To use offline, then do:
```bash
TRANSFORMERS_OFFLINE=1 python generate.py --base_model=llama --model_path_llama=Meta-Llama-3-8B-Instruct.Q5_K_M.gguf --tokenizer_base_model=meta-llama/Meta-Llama-3-8B-Instruct --max_seq_len=8192 --gradio_offline_level=2 --share=False --add_disk_models_to_ui=False
```
which assumes the model was downloaded to default location of `llamacpp_path`.  This works for offline if previously used the earlier command that got the tokenizer.

Note the chat template is defined by the model card's [tokenizer_config.json](https://huggingface.co/meta-llama/Meta-Llama-3-8B-Instruct/blob/main/tokenizer_config.json#L2053).

Also, `--base_model` accepts a few forms of passing urls, TheBloke, etc. for GGUF, but not others.  For more general GGUF locations, you should specify the file or url download link explicitly.  E.g. for Phi:
```bash
python generate.py  --tokenizer_base_model=microsoft/Phi-3-mini-4k-instruct --base_model=llama --llama_cpp_model=https://huggingface.co/microsoft/Phi-3-mini-4k-instruct-gguf/resolve/main/Phi-3-mini-4k-instruct-q4.gguf --max_seq_len=4096 
```

### Mixtral AWQ

In our testing, most AWQ Mixtral builds are bad, e.g. `TheBloke/dolphin-2.7-mixtral-8x7b-AWQ` and `TheBloke/Mixtral-8x7B-Instruct-v0.1-AWQ`, generating repeats with RAG or no output at all.  We only found one that [works well](https://huggingface.co/casperhansen/mixtral-instruct-awq).  The vLLM options to run are:

```
... --port=5000 --host=0.0.0.0 --model casperhansen/mixtral-instruct-awq --seed 1234 --tensor-parallel-size=2 --max-num-batched-tokens=8192 --max-log-len=100 --trust-remote-code --worker-use-ray --enforce-eager --gpu-memory-utilization 0.98 --quantization awq
```
for 2 GPUs here, replacing ... with rest of docker or vLLM python commands.

For 8x22b, we recommend https://huggingface.co/mistral-community/Mixtral-8x22B-v0.1-AWQ .

### JSON mode and other Guided Generations for vLLM >= 0.4.0

- [x] Can pass in `response_format=json_object` at CLI or API or UI to get json with best effort for each model type.
- [x] Can pass in `response_format=json_code` at CLI or API or UI to get json via code block extraction and special prompting.  Works for most models even if don't support json mode directly, except smaller models like 1.8B Danube (many mistakes) or Google Gemma (one character mistakes).
- [x] Can pass `guided_json` to specify the schema that should be a spec form with type and properties.  The actual json spec is inside properties.  See [vLLM guide](https://github.com/vllm-project/vllm/blob/c64cf38673780544087af5ad5d3baf879a29220b/tests/entrypoints/test_openai_server.py#L28-L73).
- [x] If pass `guided_json` for vLLM >=0.4.0 and Anthropic Claude-3 instances (soon Google, OpenAI, MistralAI), then strictly follows format including keys, types, etc.
- [x] Can pass separately guided_regex, guided_choice, guided_grammar for similar control.  These only work for vLLM >= 0.4.0.
- [x] Handle old vLLM and other models that do not have json mode by using `json_code` mode effectively.
- [x] When making JSON without guided_json schema, handle MistralAI and OpenAI directly using their JSON mode.

h2oGPT in general uses `guided_json` as defined below to tell LLM the schema as part of prompt, unless vLLM >= 0.4.0 when this is provided directly to vLLM.  Schemas like `guided_json` are not required for JSON mode, but to follow some schema it is required, and only vLLM >= 0.4.0 will strictly follow the schema due to guided generation using outlines package.

Example `guided_json`, `guided_regex`, `guided_choice` schemas to be passed in as string to h2oGPT.
```
guided_json = {
    "type": "object",
    "properties": {
        "name": {
            "type": "string"
        },
        "age": {
            "type": "integer"
        },
        "skills": {
            "type": "array",
            "items": {
                "type": "string",
                "maxLength": 10
            },
            "minItems": 3
        },
        "work history": {
            "type": "array",
            "items": {
                "type": "object",
                "properties": {
                    "company": {
                        "type": "string"
                    },
                    "duration": {
                        "type": "string"
                    },
                    "position": {
                        "type": "string"
                    }
                },
                "required": ["company", "position"]
            }
        }
    },
    "required": ["name", "age", "skills", "work history"]
}

guided_regex = (r"((25[0-5]|(2[0-4]|1\d|[1-9]|)\d)\.){3}"
              r"(25[0-5]|(2[0-4]|1\d|[1-9]|)\d)")

guided_choice = [
    "Python", "Java", "JavaScript", "C++", "C#", "PHP", "TypeScript", "Ruby",
    "Swift", "Kotlin"
]
```

See [Client Test Code](../tests/test_client_calls.py) and code `test_guided_json` for example use for both Gradio and OpenAI client APIs.

### T5 Conditional or Sequence to Sequence models

These can be supported by passing (or setting in the UI):
```bash
python generate.py --base_model=CohereForAI/aya-101 --load_4bit=True --add_disk_models_to_ui=False --force_seq2seq_type=True
```
or
```bash
python generate.py --base_model=CohereForAI/aya-101 --load_4bit=True --add_disk_models_to_ui=False --force_t5_type=True
```
although `CohereForAI/aya-101` is auto-detected as T5 Conditional already.

![aya.png](aya.png)

### Running oLLaMa vs. h2oGPT as inference server

* Run oLLaMa as server for h2oGPT frontend.

    Shut down ollama and re-run on whichever GPUs wanted:
    ```bash
    sudo systemctl stop ollama.service
    CUDA_VISIBLE_DEVICES=0 OLLAMA_HOST=0.0.0.0:11434 ollama serve &> ollama.log &
    ollama run mistral:v0.3
    ```
    or see for [selecting GPUs](https://github.com/ollama/ollama/issues/1813#issuecomment-2101598931).

    Then run:
    ```bash
    python generate.py --base_model=mistral:v0.3 --inference_server=vllm_chat:http://localhost:11434/v1/ --prompt_type=openai_chat --max_seq_len=8094
    ```
    where `--max_seq_len=8094` can be chosen up to 32k for mistral.  Ignore any errors related to the name when h2oGPT attempts to try getting data from HF.

    For more accurate tokenization specify the tokenizer and hf token (because mistralai is gated on HF):
    ```bash
    python generate.py --base_model=mistral:v0.3 --tokenizer_base_model=mistralai/Mistral-7B-Instruct-v0.3 --max_seq_len=8094 --inference_server=vllm_chat:http://localhost:11434/v1/ --prompt_type=openai_chat --use_auth_token=<token>
    ```
    for some HF token `<token>`.

*   For some specific GGUF file (e.g. `llama-2-7b-chat.Q6_K.gguf`) in llamacpp_path follow https://github.com/ollama/ollama?tab=readme-ov-file#import-from-gguf:
  
    Create `Modelfile` file:
    ```text
    FROM ./llamacpp_path/llama-2-7b-chat.Q6_K.gguf
    ```
    Then in one terminal run:
    ```bash
    ollama create me -f Modelfile
    ollama run me
    ```
    Then in another terminal, run h2oGPT and use oLLaMa endpoint as vllm_chat API:
    ```bash
    python generate.py --base_model=me --inference_server=vllm_chat:http://localhost:11434/v1/ --save_dir=saveollama --prompt_type=openai_chat --max_seq_len=4096
    ```
    This gives around 55 tokens/sec on 3090Ti on i9.

  The [problem](https://github.com/ollama/ollama/issues/2963) is that oLLaMa does not allow for a runtime change to system prompt or other parameters like temperature.

  If ollama seems slow, check ollama.log if hit `cudaMalloc failed: out of memory` and check if GPU is being used by another process.

* Run h2oGPT as both server and frontend:
  
  In one terminal run:
  ```bash
  GRADIO_SERVER_PORT=7861 python generate.py --base_model=llama --model_path_llama=llama-2-7b-chat.Q6_K.gguf --prompt_type=llama2 --openai_server=True --openai_port=5000 --concurrency_count=1 --add_disk_models_to_ui=False --enable_tts=False --enable_stt=False --max_seq_len=4096 --save_dir=saveinf
  ```
  Note that OpenAI proxy server is default, just shown here for clarity.  Here `max_seq_len` is optional, we will auto-set if not passed for llama.cpp models.

  Then in another terminal run:
  ```bash
  python generate.py --base_model=llama --model_path_llama=llama-2-7b-chat.Q6_K.gguf --inference_server=vllm_chat:localhost:5000 --prompt_type=llama2 --max_seq_len=4096 --add_disk_models_to_ui=False --openai_port=5001 --save_dir=savehead
  ```
  where `add_disk_models_to_ui` is set to `False` since expect using just that single model, unless one uses model_lock.  The model path is set here again just to get model name correct in the UI.  Then go to `http://localhost:7860` as usual.

  One can disable the OpenAI proxy server on this 2nd (primary) Gradio by setting `--openai_server=False`.

  This gives 55 tokens/ses on 3090Ti on i9, just as fast as oLLaMa with same isolation of CUDA.  Then things like system prompt, do_sample, temperature, all work unlike in oLLaMa.

### Running inference servers

Examples of what to put into "server" in UI or for `<server>` when using `--inference_server=<server>` with CLI include:
* oLLaMa: `vllm_chat:http://localhost:11434/v1/`
* vLLM: `vllm:111.111.111.111:5005`
   * For llama-13b, e.g. `--model_lock="[{'inference_server':'vllm:111.11.111.111:5001', 'base_model':'h2oai/h2ogpt-4096-llama2-13b-chat'}`
* vLLM Chat API: `vllm_chat`
  * E.g. `vllm_chat:https://gpt.h2o.ai:5000/v1` (only for no auth setup)
  * E.g. `vllm_chat:https://vllm.h2o.ai:None:/1b1219f7-4bb4-43e9-881f-fa8fa9fe6e04/v1:1234ABCD` (keyed access)
* MistralAI: `mistralai`
  * E.g. for CLI: `--model_lock="[{'inference_server':'mistralai', 'base_model':'mistral-medium'}]"`
* Google: `google`
  * Ensure ENV `GOOGLE_API_KEY` set
  * E.g. for CLI: `--model_lock="[{'inference_server':'google', 'base_model':'gemini-pro'}]"`
* OpenAI Chat API: `openai_chat`
  * Ensure ENV `OPENAI_API_KEY` set or pass along with inference_server
  * E.g. for CLI: `--model_lock="[{'inference_server':'vllm_chat:https://vllm.h2o.ai:None:/1b1219f7-4bb4-43e9-881f-fa8fa9fe6e04/v1:1234ABCD', 'base_model': 'model_name'}]"`
* OpenAI Text API: `openai`
  * Ensure ENV `OPENAI_API_KEY` set
* Anthropic: `anthropic`
  * In added to UI, this adds models h2oGPT has in `src/enums/anthropic_mapping` not pulled from Anthropic as they have no such API
  * Ensure ENV `ANTHROPIC_API_KEY` is set to the API key
  * E.g. for CLI: `--model_lock="[{'inference_server':'anthropic', 'base_model':'claude-3-opus-20240229'}]"`
  * Others for Anthropic include `claude-3-sonnet-20240229` and `claude-3-haiku-20240307`.
* Groq: `groq`
  * Ensure ENV `GROQ_API_KEY` is set to the API key
  * E.g. for CLI: `--model_lock="[{'inference_server':'groq', 'base_model':'mixtral-8x7b-32768'}]"`
* Gradio: `https://gradio.h2o.ai` (only for no auth setup)
  * Ensure `h2ogpt_key` is in model_lock for each model if server has keyed access

See [gen.py doc strings](../src/gen.py) for more details and examples for other inference endpoints (replicate, sagemaker, etc.)

In the [UI Model Control Tab](README_ui.md#models-tab), one can auto-populate the models from these inference servers by clicking on `Load Model Names from Server`.  In every case, the CLI requires the `--base_model` to be specified. It is not auto-populated.

Others that don't support model listing, need to enter model name in the UI:
* Azure OpenAI Chat API: `openai_azure_chat`
  * e.g. `--model_lock="[{'inference_server':'openai_azure_chat:deployment:endpoint.openai.azure.com/:None:<api key>', 'base_model':'gpt-3.5-turbo-0613'}`

An example of using Opus is:
```bash
python generate.py --inference_server=anthropic --base_model=claude-3-opus-20240229
```

### Deploying like gpt.h2o.ai

As of March 1, 2024, https://gpt.h2o.ai uses nginx proxy on some private system (`xxx.xxx.xxx.144` IP below), and run with these two scripts (with host IPs/ports redacated), with `restart_any_163.sh`:
```bash
pkill -f "$SAVE_DIR" --signal 15
pkill -f "$SAVE_DIR" --signal 9
sleep 5
pkill -f "$SAVE_DIR" --signal 15
pkill -f "$SAVE_DIR" --signal 9
sleep 5


export MODEL=h2oai/h2ogpt-4096-llama2-70b-chat
export MODEL_NAME=`echo $MODEL | sed 's@/@_@g'`
export MODEL_LOCK="["
export MODEL_LOCK=$MODEL_LOCK"{'inference_server':'vllm:xxx.xxx.xxx.12:5000', 'base_model':'$MODEL'}"
export MODEL_LOCK=$MODEL_LOCK",{'inference_server':'http://xxx.xxx.xxx.28:5002', 'base_model':'mistralai/Mixtral-8x7B-Instruct-v0.1', 'max_seq_len': 31744}"
export MODEL_LOCK=$MODEL_LOCK",{'inference_server':'vllm:xxx.xxx.xxx.12:5002', 'base_model':'HuggingFaceH4/zephyr-7b-beta', 'max_seq_len': 4096}"
export MODEL_LOCK=$MODEL_LOCK",{'inference_server':'openai_azure_chat:deployment_name:endpoint.openai.azure.com/:None:apikey', 'base_model':'gpt-3.5-turbo-0613'}"

export MODEL_LOCK=$MODEL_LOCK",{'inference_server':'vllm:xxx.xxx.xxx.28:5005', 'base_model':'openchat/openchat-3.5-1210'}"
export MODEL_LOCK=$MODEL_LOCK",{'inference_server':'vllm:xxx.xxx.xxx.12:5004', 'base_model':'mistralai/Mistral-7B-Instruct-v0.2'}"

export MODEL_LOCK=$MODEL_LOCK",{'inference_server': 'vllm:xxx.xxx.xxx.12:5003', 'base_model': 'h2oai/h2ogpt-32k-codellama-34b-instruct'}"
export MODEL_LOCK=$MODEL_LOCK",{'inference_server':'vllm:xxx.xxx.xxx.22:5000', 'base_model':'NousResearch/Nous-Capybara-34B'}"

if [ "$visionmodels" -eq "1" ]
then
  export MODEL_LOCK=$MODEL_LOCK",{'base_model': 'liuhaotian/llava-v1.6-vicuna-13b', 'inference_server': 'http://localhost:7860', 'prompt_type': 'llava'}"
  export MODEL_LOCK=$MODEL_LOCK",{'base_model': 'liuhaotian/llava-v1.6-34b', 'inference_server': 'http://localhost:7860', 'prompt_type': 'llava'}"
fi

export MODEL_LOCK=$MODEL_LOCK",{'inference_server':'vllm:xxx.xxx.xxx.199:5014', 'base_model':'h2oai/h2o-danube-1.8b-chat', 'prompt_type': 'danube'}"
export MODEL_LOCK=$MODEL_LOCK",{'inference_server':'vllm:xxx.xxx.xxx.144:5016', 'base_model':'google/gemma-7b-it', 'prompt_type':'gemma'}"

export MODEL_LOCK=$MODEL_LOCK"]"
echo $MODEL_LOCK

export vis="['h2oai/h2ogpt-4096-llama2-70b-chat','mistralai/Mixtral-8x7B-Instruct-v0.1','HuggingFaceH4/zephyr-7b-beta','gpt-3.5-turbo-0613']"
python generate.py --save_dir=$SAVE_DIR --model_lock="$MODEL_LOCK" \
                   --hf_embedding_model=$hf_embedding_model --cut_distance=$cut_distance \
                   --pre_load_embedding_model=True --pre_load_image_audio_models=True \
                   --caption_gpu_id=$caption_gpu_id --doctr_gpu_id=$doctr_gpu_id \
                   --embedding_gpu_id=$embedding_gpu_id --asr_gpu_id=$asr_gpu_id \
                   --asr_model=$asr_model \
		   --tts_model=$tts_model \
		   --enable_stt=True \
		   --enable_tts=True \
		   --openai_server=$openai_server \
		   --openai_port=$openai_port \
		   --enable_image=$enable_image \
           --visible_image_models="$visible_image_models" \
           --image_gpu_ids=$image_gpu_ids \
           --gradio_upload_to_chatbot=$gradio_upload_to_chatbot \
		   --llava_model=$llava_model \
                   --model_lock_columns=$model_lock_columns \
		   --auth_filename=$auth_filename --auth_access=open --guest_name=guest --auth=$auth_filename \
		   --gradio_size=small --height=400 \
		               --top_k_docs=$top_k_docs --visible_models="$vis" \
			       --score_model=None \
			       --verbose=True \
                   --share=False --enforce_h2ogpt_api_key=True --enforce_h2ogpt_ui_key=$enforce_h2ogpt_ui_key \
                   --max_max_new_tokens=$max_max_new_tokens --max_new_tokens=$max_new_tokens \
                   --max_input_tokens=$max_input_tokens --max_total_input_tokens=$max_total_input_tokens \
                   --heap_app_id=1090178399 &>> logs.$SAVE_DIR.gradio_chat.txt &

sleep 5

echo "done inner $SAVE_DIR"
```
where the deployment_name, endpoint, and api_key for OpenAI Azure have been redacted.

The script to run is `restart_163.sh` with:
```bash
# run as: (nohup bash ./restart_163.sh &> runrestart_163.txt &)

export SAVE_DIR=saveall_gpt
export GRADIO_SERVER_PORT=xxxxx
export CUDA_VISIBLE_DEVICES=0,1  # public GPU
export embedding_gpu_id=0
export caption_gpu_id=1
export doctr_gpu_id=0
export asr_gpu_id=1
export model_lock_columns=2
export othermore=0
export gptmore=0
export visionmodels=1
export enforce_h2ogpt_ui_key=False
export top_k_docs=10
export asr_model="distil-whisper/distil-large-v3"   #"openai/whisper-large-v3"
export tts_model='microsoft/speecht5_tts'
#export tts_model=''
export max_max_new_tokens=8192
export max_new_tokens=2048

export enable_image=False
export image_gpu_ids="[]"
export visible_image_models="[]"

export gradio_upload_to_chatbot=False
export openai_server=True
export openai_port=5000
export llava_model=http://localhost:7860:llava-v1.6-vicuna-13b
#export hf_embedding_model=tei:http://localhost:5555
export hf_embedding_model=hkunlp/instructor-large
export cut_distance=1.64
export auth_filename=all_auth.json
export max_input_tokens=8192
export max_total_input_tokens=16384

source gr_exports.sh

bash ./restart_any_163.sh

sleep 5

ngrok http --domain=gpt.h2o.ai $GRADIO_SERVER_PORT &

echo "done $SAVE_DIR"
```
and the gradio port is redacted as xxxxx.

The file `gr_exports.sh` contains any required envs for API keys or h2oGPT envs with keys if required, e.g. `gr_exports.sh` can contain:
```bash
export GPT_H2O_AI=1
export ADMIN_PASS=<fill me>
export CONCURRENCY_COUNT=100
export ALLOW_API=1
export HUGGING_FACE_HUB_TOKEN=<fill me>  # for Gemma for example
export H2OGPT_H2OGPT_API_KEYS="/secret_location/h2ogpt_api_keys.json"  # add file and fill in as described in docs
export SERPAPI_API_KEY=<fill me>
ulimit -n 1048576

export H2OGPT_LLAVA_MODEL=http://xxx.xxx.xxx.144:7860/
```
Exercise caution with gradio and secret files.  h2oGPT sets `allowed_paths` to include `.`, unless public instance when `GPT_H2O_AI=1` is set.  So if you put your key file in `.` and didn't set to be public instance, it'll be possible to access your key file even if have a soft link to secret location.

Then running:
```
(nohup bash ./restart_163.sh &> runrestart_163.txt &)
```

An alternate setup with more open permissions is:
```bash
# run as: (nohup bash ./restart_163.sh &> runrestart_163.txt &)

export SAVE_DIR=saveall_gpt
export GRADIO_SERVER_PORT=yyyyyy
export CUDA_VISIBLE_DEVICES=0,1  # public GPU
export embedding_gpu_id=0
export caption_gpu_id=1
export doctr_gpu_id=1
export asr_gpu_id=1
export model_lock_columns=2
export othermore=1
export gptmore=0
export visionmodels=1
export enforce_h2ogpt_ui_key=False
export top_k_docs=-1
#export asr_model="distil-whisper/distil-large-v3" #"openai/whisper-large-v3"
export asr_model="openai/whisper-large-v3"
export tts_model="tts_models/multilingual/multi-dataset/xtts_v2"
export max_max_new_tokens=8192
export max_new_tokens=2048

export enable_image=True
export image_gpu_ids="[0,1]"
export visible_image_models="['sdxl_turbo', 'playv2']"

export gradio_upload_to_chatbot=True

export openai_server=True
export openai_port=5001

export llava_model=http://localhost:7860:llava-v1.6-vicuna-13b
export hf_embedding_model=tei:http://localhost:5555
export cut_distance=10000
export H2OGPT_SERVER_NAME=0.0.0.0
export auth_filename=all_alt_auth.json  # different auth
export USERS_BASE_DIR=gpt_user_base_dir  # different base
export max_input_tokens=None
export max_total_input_tokens=None

source gr_exports.sh
unset GPT_H2O_AI  # avoids "public" mode

bash ./restart_any_163.sh

sleep 5

ngrok http --domain=gpt.h2o.ai $GRADIO_SERVER_PORT &

echo "done $SAVE_DIR"
```
where the gradio port is redacted as yyyyyy.  Same script renamed can be used on same system as original script if port is different.

The vLLMs/TGIs are started with these options on various machines.

For 8*A100 80GB, `go_VLLM.12.sh` has:
```bash
mkdir -p $HOME/.cache/huggingface/hub
mkdir -p $HOME/.cache/huggingface/modules/
mkdir -p $HOME/.triton/cache/
mkdir -p $HOME/.config/vllm
docker run -d \
    --runtime=nvidia \
    --gpus '"device=0,1,2,3"' \
    --shm-size=10.24gb \
    -p 5000:5000 \
    -e NCCL_IGNORE_DISABLED_P2P=1 \
    -e HUGGING_FACE_HUB_TOKEN=$HUGGING_FACE_HUB_TOKEN \
    -e VLLM_NCCL_SO_PATH=/usr/local/lib/python3.10/dist-packages/nvidia/nccl/lib/libnccl.so.2 -e NUMBA_CACHE_DIR=/tmp/ \
    -v /etc/passwd:/etc/passwd:ro \
    -v /etc/group:/etc/group:ro \
    -u `id -u`:`id -g` \
    -v "${HOME}"/.cache:$HOME/.cache/ -v "${HOME}"/.config:$HOME/.config/   -v "${HOME}"/.triton:$HOME/.triton/  \
    --network host \
    vllm/vllm-openai:latest \
        --port=5000 \
        --host=0.0.0.0 \
        --model=h2oai/h2ogpt-4096-llama2-70b-chat \
        --tokenizer=hf-internal-testing/llama-tokenizer \
        --tensor-parallel-size=4 \
        --seed 1234 \
        --trust-remote-code \
	--max-num-batched-tokens 8192 \
        --download-dir=/workspace/.cache/huggingface/hub &>> logs.vllm_server.70.txt

mkdir -p $HOME/.cache/huggingface/hub
mkdir -p $HOME/.cache/huggingface/modules/
mkdir -p $HOME/.triton/cache/
mkdir -p $HOME/.config/vllm
docker run -d \
    --runtime=nvidia \
    --gpus '"device=4"' \
    --shm-size=10.24gb \
    -p 5002:5002 \
    -e NCCL_IGNORE_DISABLED_P2P=1 \
    -e HUGGING_FACE_HUB_TOKEN=$HUGGING_FACE_HUB_TOKEN \
    -e VLLM_NCCL_SO_PATH=/usr/local/lib/python3.10/dist-packages/nvidia/nccl/lib/libnccl.so.2 -e NUMBA_CACHE_DIR=/tmp/ \
    -v /etc/passwd:/etc/passwd:ro \
    -v /etc/group:/etc/group:ro \
    -u `id -u`:`id -g` \
    -v "${HOME}"/.cache:$HOME/.cache/ -v "${HOME}"/.config:$HOME/.config/   -v "${HOME}"/.triton:$HOME/.triton/  \
    --network host \
    vllm/vllm-openai:latest \
        --port=5002 \
        --host=0.0.0.0 \
        --model=HuggingFaceH4/zephyr-7b-beta \
        --tensor-parallel-size=1 \
        --seed 1234 \
        --trust-remote-code \
        --gpu-memory-utilization 0.4 \
        --max-model-len 4096 \
	--max-num-batched-tokens 32768 \
        --download-dir=/workspace/.cache/huggingface/hub &>> logs.vllm_server.zephyrbeta.txt

mkdir -p $HOME/.cache/huggingface/hub
mkdir -p $HOME/.cache/huggingface/modules/
mkdir -p $HOME/.triton/cache/
mkdir -p $HOME/.config/vllm
docker run -d \
    --runtime=nvidia \
    --gpus '"device=4"' \
    --shm-size=10.24gb \
    -p 5001:5001 \
    -e NCCL_IGNORE_DISABLED_P2P=1 \
    -e HUGGING_FACE_HUB_TOKEN=$HUGGING_FACE_HUB_TOKEN \
    -e VLLM_NCCL_SO_PATH=/usr/local/lib/python3.10/dist-packages/nvidia/nccl/lib/libnccl.so.2 -e NUMBA_CACHE_DIR=/tmp/ \
    -v /etc/passwd:/etc/passwd:ro \
    -v /etc/group:/etc/group:ro \
    -u `id -u`:`id -g` \
    -v "${HOME}"/.cache:$HOME/.cache/ -v "${HOME}"/.config:$HOME/.config/   -v "${HOME}"/.triton:$HOME/.triton/  \
    --network host \
    vllm/vllm-openai:latest \
        --port=5001 \
        --host=0.0.0.0 \
        --model=h2oai/h2ogpt-4096-llama2-13b-chat \
        --tokenizer=hf-internal-testing/llama-tokenizer \
        --seed 1234 \
        --trust-remote-code \
	--max-num-batched-tokens 8192 \
	--gpu-memory-utilization 0.8 \
        --download-dir=/workspace/.cache/huggingface/hub &>> logs.vllm_server.13.txt

mkdir -p $HOME/.cache/huggingface/hub
mkdir -p $HOME/.cache/huggingface/modules/
mkdir -p $HOME/.triton/cache/
mkdir -p $HOME/.config/vllm
docker run -d \
    --runtime=nvidia \
    --gpus '"device=5,6"' \
    --shm-size=10.24gb \
    -p 5003:5003 \
    -e NCCL_IGNORE_DISABLED_P2P=1 \
    -e HUGGING_FACE_HUB_TOKEN=$HUGGING_FACE_HUB_TOKEN \
    -e VLLM_NCCL_SO_PATH=/usr/local/lib/python3.10/dist-packages/nvidia/nccl/lib/libnccl.so.2 -e NUMBA_CACHE_DIR=/tmp/ \
    -v /etc/passwd:/etc/passwd:ro \
    -v /etc/group:/etc/group:ro \
    -u `id -u`:`id -g` \
    -v "${HOME}"/.cache:$HOME/.cache/ -v "${HOME}"/.config:$HOME/.config/   -v "${HOME}"/.triton:$HOME/.triton/  \
    --network host \
    vllm/vllm-openai:latest \
        --port=5003 \
        --host=0.0.0.0 \
        --model=h2oai/h2ogpt-32k-codellama-34b-instruct \
        --tokenizer=hf-internal-testing/llama-tokenizer \
        --seed 1234 \
        --tensor-parallel-size=2 \
        --trust-remote-code \
	--max-num-batched-tokens 32768 \
        --download-dir=/workspace/.cache/huggingface/hub &>> logs.vllm_server.code32k.txt

mkdir -p $HOME/.cache/huggingface/hub
mkdir -p $HOME/.cache/huggingface/modules/
mkdir -p $HOME/.triton/cache/
mkdir -p $HOME/.config/vllm
docker run -d \
    --runtime=nvidia \
    --gpus '"device=7"' \
    --shm-size=10.24gb \
    -p 5004:5004 \
    -e NCCL_IGNORE_DISABLED_P2P=1 \
    -e HUGGING_FACE_HUB_TOKEN=$HUGGING_FACE_HUB_TOKEN \
    -e VLLM_NCCL_SO_PATH=/usr/local/lib/python3.10/dist-packages/nvidia/nccl/lib/libnccl.so.2 -e NUMBA_CACHE_DIR=/tmp/ \
    -v /etc/passwd:/etc/passwd:ro \
    -v /etc/group:/etc/group:ro \
    -u `id -u`:`id -g` \
    -v "${HOME}"/.cache:$HOME/.cache/ -v "${HOME}"/.config:$HOME/.config/   -v "${HOME}"/.triton:$HOME/.triton/  \
    --network host \
    vllm/vllm-openai:latest \
        --port=5004 \
        --host=0.0.0.0 \
        --model=mistralai/Mistral-7B-Instruct-v0.2 \
        --tensor-parallel-size=1 \
        --seed 1234 \
        --trust-remote-code \
	--max-num-batched-tokens 131072 \
        --download-dir=/workspace/.cache/huggingface/hub &>> logs.vllm_server.Mistral-7B-Instruct-v0.2.txt
```
and run `bash ./go_VLLM.12.sh` on that machine.

On another 4*A100 80GB, `go_VLLM.28.sh` has:
```bash
docker pull gcr.io/vorvan/h2oai/h2ogpt-runtime:0.2.1
mkdir -p $HOME/.cache/huggingface/hub
mkdir -p $HOME/.cache/huggingface/modules/

# TGI
docker run -d --gpus '"device=0,1"' --shm-size 12g -v $HOME/.cache/huggingface/hub/:/data -p 5002:80 ghcr.io/huggingface/text-generation-inference:1.3 --model-id mistralai/Mixtral-8x7B-Instruct-v0.1 --trust-remote-code --max-stop-sequences=6 --max-batch-prefill-tokens=32768 --max-input-length 32768 --max-total-tokens 66560 --max-batch-total-tokens 131072 --sharded true --num-shard 2

mkdir -p $HOME/.cache/huggingface/hub
mkdir -p $HOME/.cache/huggingface/modules/
mkdir -p $HOME/.triton/cache/
mkdir -p $HOME/.config/vllm
docker run -d \
    --runtime=nvidia \
    --gpus '"device=3"' \
    --shm-size=10.24gb \
    -p 5001:5001 \
    -e NCCL_IGNORE_DISABLED_P2P=1 \
    -e HUGGING_FACE_HUB_TOKEN=$HUGGING_FACE_HUB_TOKEN \
    -e VLLM_NCCL_SO_PATH=/usr/local/lib/python3.10/dist-packages/nvidia/nccl/lib/libnccl.so.2 -e NUMBA_CACHE_DIR=/tmp/ \
    -v /etc/passwd:/etc/passwd:ro \
    -v /etc/group:/etc/group:ro \
    -u `id -u`:`id -g` \
    -v "${HOME}"/.cache:$HOME/.cache/ -v "${HOME}"/.config:$HOME/.config/   -v "${HOME}"/.triton:$HOME/.triton/  \
    --network host \
    vllm/vllm-openai:latest \
        --port=5001 \
        --host=0.0.0.0 \
        --model=Nexusflow/NexusRaven-V2-13B \
        --seed 1234 \
        --trust-remote-code \
	--max-num-batched-tokens 65536 \
	--max-model-len=16384 \
        --download-dir=/workspace/.cache/huggingface/hub &>> logs.vllm_server.func13b.txt

mkdir -p $HOME/.cache/huggingface/hub
mkdir -p $HOME/.cache/huggingface/modules/
mkdir -p $HOME/.triton/cache/
mkdir -p $HOME/.config/vllm
docker run -d \
    --runtime=nvidia \
    --gpus '"device=2"' \
    --shm-size=10.24gb \
    -p 5005:5005 \
    -e NCCL_IGNORE_DISABLED_P2P=1 \
    -e HUGGING_FACE_HUB_TOKEN=$HUGGING_FACE_HUB_TOKEN \
    -e VLLM_NCCL_SO_PATH=/usr/local/lib/python3.10/dist-packages/nvidia/nccl/lib/libnccl.so.2 -e NUMBA_CACHE_DIR=/tmp/ \
    -v /etc/passwd:/etc/passwd:ro \
    -v /etc/group:/etc/group:ro \
    -u `id -u`:`id -g` \
    -v "${HOME}"/.cache:$HOME/.cache/ -v "${HOME}"/.config:$HOME/.config/   -v "${HOME}"/.triton:$HOME/.triton/  \
    --network host \
    vllm/vllm-openai:latest \
        --port=5005 \
        --host=0.0.0.0 \
        --model=openchat/openchat-3.5-1210 \
        --seed 1234 \
        --trust-remote-code \
        --download-dir=/workspace/.cache/huggingface/hub &>> logs.vllm_server.openchat.txt
```
and run `bash ./go_VLLM.28.sh`.

For another 4*A100 80GB, `go_VLLM.22.sh` has:
```bash
mkdir -p $HOME/.cache/huggingface/hub
mkdir -p $HOME/.cache/huggingface/modules/
mkdir -p $HOME/.triton/cache/
mkdir -p $HOME/.config/vllm
docker run -d \
    --runtime=nvidia \
    --gpus '"device=0,1,2,3"' \
    --shm-size=10.24gb \
    -p 5000:5000 \
    -e NCCL_IGNORE_DISABLED_P2P=1 \
    -e HUGGING_FACE_HUB_TOKEN=$HUGGING_FACE_HUB_TOKEN \
    -e VLLM_NCCL_SO_PATH=/usr/local/lib/python3.10/dist-packages/nvidia/nccl/lib/libnccl.so.2 -e NUMBA_CACHE_DIR=/tmp/ \
    -v /etc/passwd:/etc/passwd:ro \
    -v /etc/group:/etc/group:ro \
    -u `id -u`:`id -g` \
    -v "${HOME}"/.cache:$HOME/.cache/ -v "${HOME}"/.config:$HOME/.config/   -v "${HOME}"/.triton:$HOME/.triton/  \
    --network host \
    vllm/vllm-openai:latest \
        --port=5000 \
        --host=0.0.0.0 \
        --model=NousResearch/Nous-Capybara-34B \
        --seed 1234 \
        --tensor-parallel-size=4 \
        --trust-remote-code \
        --download-dir=/workspace/.cache/huggingface/hub &>> logs.vllm_server.nous200k.txt
```
and run `bash ./go_VLLM.22.sh`

For another 1*A100 80GB, `go_VLLM.144.sh` has:
```bash
mkdir -p $HOME/.cache/huggingface/hub
mkdir -p $HOME/.cache/huggingface/modules/
mkdir -p $HOME/.triton/cache/
mkdir -p $HOME/.config/vllm
docker run -d \
    --runtime=nvidia \
    --gpus '"device=2"' \
    --shm-size=10.24gb \
    -p 5014:5014 \
    -e NCCL_IGNORE_DISABLED_P2P=1 \
    -e HUGGING_FACE_HUB_TOKEN=$HUGGING_FACE_HUB_TOKEN \
    -e VLLM_NCCL_SO_PATH=/usr/local/lib/python3.10/dist-packages/nvidia/nccl/lib/libnccl.so.2 -e NUMBA_CACHE_DIR=/tmp/ \
    -v /etc/passwd:/etc/passwd:ro \
    -v /etc/group:/etc/group:ro \
    -u `id -u`:`id -g` \
    -v "${HOME}"/.cache:$HOME/.cache/ -v "${HOME}"/.config:$HOME/.config/   -v "${HOME}"/.triton:$HOME/.triton/  \
    --network host \
    vllm/vllm-openai:latest \
        --port=5016 \
        --host=0.0.0.0 \
        --model=google/gemma-7b-it \
        --seed 1234 \
        --trust-remote-code \
        --tensor-parallel-size=1 \
        --max-num-batched-tokens 8192 \
        --dtype auto \
        --gpu-memory-utilization 0.95 \
        --download-dir=/workspace/.cache/huggingface/hub &>> logs.vllm_server.gemma.txt
```
and run `bash ./go_VLLM.144.sh`.

For another 2*A10G, `go_VLLM.199.sh` has:
```bash
mkdir -p $HOME/.cache/huggingface/hub
mkdir -p $HOME/.cache/huggingface/modules/
mkdir -p $HOME/.triton/cache/
mkdir -p $HOME/.config/vllm
docker run -d \
    --runtime=nvidia \
    --gpus '"device=2,3"' \
    --shm-size=10.24gb \
    -p 5014:5014 \
    -e NCCL_IGNORE_DISABLED_P2P=1 \
    -e HUGGING_FACE_HUB_TOKEN=$HUGGING_FACE_HUB_TOKEN \
    -e VLLM_NCCL_SO_PATH=/usr/local/lib/python3.10/dist-packages/nvidia/nccl/lib/libnccl.so.2 -e NUMBA_CACHE_DIR=/tmp/ \
    -v /etc/passwd:/etc/passwd:ro \
    -v /etc/group:/etc/group:ro \
    -u `id -u`:`id -g` \
    -v "${HOME}"/.cache:$HOME/.cache/ -v "${HOME}"/.config:$HOME/.config/   -v "${HOME}"/.triton:$HOME/.triton/  \
    --network host \
    vllm/vllm-openai:latest \
        --port=5014 \
        --host=0.0.0.0 \
        --model=h2oai/h2o-danube-1.8b-chat \
        --seed 1234 \
        --trust-remote-code \
        --tensor-parallel-size=2 \
        --max-num-batched-tokens 16384 \
        --dtype auto \
        --gpu-memory-utilization 0.95 \
        --dtype=half \
        --download-dir=/workspace/.cache/huggingface/hub &>> logs.vllm_server.danube.txt
```
and run `bash ./go_VLLM.199.sh`.

The vision models are launched have their own python env as described in this FAQ, and launched as with `gollava.sh`:
```bash
# (nohup bash ./gollava.sh &> gollava.log &)

export server_port=10000

if [ 1 -eq 1 ]
   then
python -m llava.serve.controller --host 0.0.0.0 --port $server_port &> 1.log &
fi

if [ 1 -eq 1 ]
   then
export CUDA_VISIBLE_DEVICES=1
export worker_port=40000
python -m llava.serve.model_worker --host 0.0.0.0 --controller http://xxx.xxx.xxx.144:$server_port --port $worker_port --worker http://xxx.xxx.xxx.144:$worker_port --model-path liuhaotian/llava-v1.6-vicuna-13b --limit-model-concurrency 5 &> 2.log &
fi

if [ 1 -eq 1 ]
   then
export CUDA_VISIBLE_DEVICES=3
export worker_port=40002
export GRADIO_SERVER_PORT=7860
python -m llava.serve.model_worker --host 0.0.0.0 --controller http://xxx.xxx.xxx.144:$server_port --port $worker_port --worker http://xxx.xxx.xxx.144:$worker_port --model-path liuhaotian/llava-v1.6-34b --limit-model-concurrency 5 &>> 34b.log &
fi

sleep 30
if [ 1 -eq 1 ]
   then
python -m llava.serve.gradio_web_server --controller http://xxx.xxx.xxx.144:$server_port --model-list-mode once &>> 3b2.log &
fi
```
where `xxx.xxx.xxx.144` should be actual remotely visible IP so llava can be reached outside the system, or can be 127.0.0.1 if only local gradio is reaching.  The local gradio model lock points to 127.0.0.1 as sufficient since we run gradio and llava on same system.  One runs by running `(nohup bash ./gollava.sh &> gollava.log &)` in that llava python env.  The conditionals are because has happened that the disk goes OOM, and gradio for llava needs restarting even if rest are fine.

### Google Gemma

```bash
export HUGGING_FACE_HUB_TOKEN=<token so can access gemma after you have been approved>
python generate.py --base_model=google/gemma-7b-it
```
If issues, try logging in via `huggingface-cli login` (run `git config --global credential.helper store` if in git repo).

### Text Embedding Inference Server

Using TEI leads to much faster embedding generation as well as better memory leak avoidance due to [multi-threading and torch](https://github.com/pytorch/pytorch/issues/64412).

Using docker for [TEI](https://github.com/huggingface/text-embeddings-inference?tab=readme-ov-file#docker).

For compute capability 80 use:
```bash
docker run -d --gpus '"device=0"' --shm-size 3g -v $HOME/.cache/huggingface/hub/:/data -p 5555:80 --pull always ghcr.io/huggingface/text-embeddings-inference:1.2 --model-id BAAI/bge-large-en-v1.5 --revision refs/pr/5 --hf-api-token=$HUGGING_FACE_HUB_TOKEN --max-client-batch-size=4096 --max-batch-tokens=2097152
```
where passing `--hf-api-token=$HUGGING_FACE_HUB_TOKEN` is only required if the model is private.

Use [different tags](https://github.com/huggingface/text-embeddings-inference?tab=readme-ov-file#docker-images) for Turing, H100, or CPU etc.

| Architecture                        | Image                                                                   |
|-------------------------------------|-------------------------------------------------------------------------|
| CPU                                 | ghcr.io/huggingface/text-embeddings-inference:cpu-1.2                   |
| Volta                               | NOT SUPPORTED                                                           |
| Turing (T4, RTX 2000 series, ...)   | ghcr.io/huggingface/text-embeddings-inference:turing-1.2 (experimental) |
| Ampere 80 (A100, A30)               | ghcr.io/huggingface/text-embeddings-inference:1.2                       |
| Ampere 86 (A10, A40, ...)           | ghcr.io/huggingface/text-embeddings-inference:86-1.2                    |
| Ada Lovelace (RTX 4000 series, ...) | ghcr.io/huggingface/text-embeddings-inference:89-1.2                    |
| Hopper (H100)                       | ghcr.io/huggingface/text-embeddings-inference:hopper-1.2 (experimental) |

Adjust `--max-batch-tokens` to smaller for smaller GPUs (e.g. back to default of 16384).  Note that client batch size times 512 must be smaller or equal to max batch tokens.

Then for h2oGPT ensure pass:
```bash
python generate.py --hf_embedding_model=tei:http://localhost:5555 --cut_distance=10000 ...
```
or whatever address is required.

For some networks and GPU type combinations, you may require smaller batch sizes than the default of 1024, by doing, e.g. for Tesla T4 on AWS:
```bash
TEI_MAX_BATCH_SIZE=128 python generate.py --hf_embedding_model=tei:http://localhost:5555 --cut_distance=10000 ...
```
as required to avoid this error:
```text
requests.exceptions.HTTPError: 413 Client Error: Payload Too Large for url: http://localhost:5555/
```

To use the TEI directly, do the following for synchronous calls. Asynchronous calls also can be done.
```python
import json
from huggingface_hub import InferenceClient


def split_list(input_list, split_size):
    for i in range(0, len(input_list), split_size):
        yield input_list[i:i + split_size]


def get_embeddings(texts):
    model = "https://api.embed-internal.h2o.ai"
    client = InferenceClient(
        model=model,
    )

    max_tokens = 512  # to avoid sending long untokenized text for requests limit
    max_batch_size = 1024  # for 2M request barrier

    texts = [text.replace("\n", " ")[:4 * max_tokens] for text in texts]
    texts_batches = split_list(texts, max_batch_size)
    embedddings = []
    for text_batch in texts_batches:
        responses = client.post(json={"inputs": text_batch, "truncate": True, }, task="feature-extraction")
        embedddings.extend(json.loads(responses.decode()))
    return embedddings


if __name__ == '__main__':
    texts = ["Who are you?", "I am Dad"]

    print(get_embeddings(texts))
```

### Gradio clean-up of states

While Streamlit handles [callbacks to state clean-up)[https://github.com/streamlit/streamlit/issues/6166], Gradio does [not](https://github.com/gradio-app/gradio/issues/4016) without h2oGPT-driven changes.  So if you want browser/tab closure to trigger clean-up, `https://h2o-release.s3.amazonaws.com/h2ogpt/gradio-4.19.2-py3-none-any.whl` is required instead of PyPi version.  This also helps if have many users using your app and want to ensure databases are cleaned up. By default h2oGPT uses this version of Gradio, but go to normal gradio if web sockets are an issue for your network/platform.

This will clean up model states if use UI to load/unload models when not using `--base_model` on CLI like in windows, so don't have to worry about memory leaks when browser tab is closed.  It will also clean up Chroma database states.

### Use h2oGPT just for LLM control

For just LLM control and any document QA via `text_context_list` that does not use any embedding or database, you can launch with the following command:
```bash
python generate.py --score_model=None --enable_tts=False --enable_sst=False --enable_transcriptions=False --embedding_gpu_id=cpu --hf_embedding_model=fake --base_model=HuggingFaceH4/zephyr-7b-beta --inference_server=vllm://100.0.0.1:5000
```
and to be sure no GPUs are used, you can add `CUDA_VISIBLE_DEVICES=` to start of command line or exported to environment, e.g.
```bash
CUDA_VISIBLE_DEVICES= python generate.py --score_model=None --enable_tts=False --enable_sst=False --enable_transcriptions=False --embedding_gpu_id=cpu --hf_embedding_model=fake --base_model=HuggingFaceH4/zephyr-7b-beta --inference_server=vllm://100.0.0.1:5000
```
Or if in docker, specify `docker run --gpus none <options> <image>`.

This is useful when using h2oGPT as pass-through for some other top-level document QA system like [h2oGPTe](https://docs.h2o.ai/h2ogpte-docs/) (Enterprise h2oGPT), while h2oGPT (OSS) manages all LLM related tasks like how many chunks can fit, while preserving original order.  h2oGPT will handle truncation of tokens per LLM and async summarization, multiple LLMs, etc.

### Control location of files

* HUGGINGFACE_HUB_CACHE : else set by HF transformers package to be `~/.cache/huggingface/hub` in linux or in windows `C:\Users\username\.cache\huggingface\hub`.
* TRANSFORMERS_CACHE : else set by HF transformers package to be `~/.cache/huggingface/transformers` in linux or in windows `C:\Users\username\.cache\huggingface\transformers`.
* HF_HOME: More broad location for any HF objects
* XDG_CACHE_HOME: Broadly any `~/.cache` items.  Some [other packages](README_offline.md) use this folder.
* `--llamacpp_path=<location>` : Location for llama.cpp models, like GGUF models.

### Video Extraction

Ways to get Audio (ASR) and Video extraction:
* Add YouTube link to Ask Anything and click Ingest
* Upload video file clicking Upload and selecting your video

By default, image frames are extracted as a separate document, so when viewed in document viewer, the images are shown.  If you prefer them under the same document, set env `FRAMES_AS_SAME_DOC=1`.

If you prefer to disable video extraction, choose `--extract_frames=0` with CLI or pick 0 in Document Control in expert settings in UI.

### Image Generation

For image generation, then run:
```bash
python --base_model=HuggingFaceH4/zephyr-7b-beta --score_model=None \
--enable_image=True \
--visible_image_models="['sdxl_turbo']" \
--image_gpu_ids="[0]"
```
or for high-resolution run:
```bash
python --base_model=HuggingFaceH4/zephyr-7b-beta --score_model=None \
--enable_image=True \
--visible_image_models="['playv2']" \
--image_gpu_ids="[0]"
```
or add all possible ones.
```bash
python --base_model=HuggingFaceH4/zephyr-7b-beta --score_model=None \
--enable_image=True \
--visible_image_models="['sdxl_turbo', 'sdxl', 'playv2']" \
--image_gpu_ids="[0,1,2]"
```

### Deploy CogVLM OpenAI server

```bash
conda create -n cogvlm2 -y
conda activate cogvlm2
conda install python=3.10 -y
pip install -r openai_server/cogvlm2_server/requirements.txt
```

```bash
HOST=0.0.0.0 PORT=30030 CUDA_VISIBLE_DEVICES=7 python openai_server/cogvlm2_server/cogvlm2.py &> cogvlm2.log &
disown %1
```

For h2oGPT, run:
```bash
python generate.py --base_model=THUDM/cogvlm2-llama3-chat-19B --inference_server='vllm_chat:http://0.0.0.0:30030/v1'
```
where by using `vllm_chat` we trigger use of the OpenAI chat like API for internvl models, using the GPT-4V like API.

### LMDeploy for InternVL-Chat-V1.5 or LLaVa 1.5 or 1.6 (Next) vision models

```bash
docker build - < docs/Dockerfile.internvl -t internvl
```
Inside that file, one can remove the flash_attn parts if they cause troubles, not all models required it.  With the `MAX_JOBS=4` used inside, it takes about 4600 seconds to build fast attention part.

Then to launch server run:
```bash
docker run -d --runtime nvidia --gpus '"device=0"' \
    -v $HOME/.cache/huggingface:/root/.cache/huggingface \
    --env "HUGGING_FACE_HUB_TOKEN=$HUGGING_FACE_HUB_TOKEN" \
    -p 23333:23333 \
    --ipc=host \
    --name internvl-chat-v1-5_lmdeploy \
    internvl \
    lmdeploy serve api_server OpenGVLab/InternVL-Chat-V1-5 --model-name OpenGVLab/InternVL-Chat-V1-5
```
or for 34b llava next
```bash
docker run -d --runtime nvidia --gpus '"device=1"' \
    -v $HOME/.cache/huggingface:/root/.cache/huggingface \
    --env "HUGGING_FACE_HUB_TOKEN=$HUGGING_FACE_HUB_TOKEN" \
    -p 30020:23333 \
    --ipc=host \
    --name llava-v1.6-34b_lmdeploy \
    internvl \
    lmdeploy serve api_server liuhaotian/llava-v1.6-34b --model-name liuhaotian/llava-v1.6-34b
```

Once the image is up and stable, can keep it up against crashes by adding `--restart=always`.  If want a health check, use `/v1/models`.

Check that it's working:
```python
from openai import OpenAI

client = OpenAI(api_key='EMPTY', base_url='http://0.0.0.0:23333/v1')  # change to 30020 to test 34b
model_name = client.models.list().data[0].id
response = client.chat.completions.create(
    model=model_name,
    messages=[{
        'role':
        'user',
        'content': [{
            'type': 'text',
            'text': 'Describe the image please',
        }, {
            'type': 'image_url',
            'image_url': {
                'url':
                'https://raw.githubusercontent.com/open-mmlab/mmdeploy/main/tests/data/tiger.jpeg',
            },
        }],
    }],
    temperature=0.8,
    top_p=0.8)
print(response)
```

For h2oGPT, run:
```bash
python generate.py --base_model=OpenGVLab/InternVL-Chat-V1-5 --inference_server='vllm_chat:http://0.0.0.0:23333/v1'
```
where by using `vllm_chat` we trigger use of the OpenAI chat like API for internvl models, using the GPT-4V like API.

or for both models:
```bash
python generate.py --model-lock="[{'base_model': 'OpenGVLab/InternVL-Chat-V1-5', 'inference_server': 'vllm_chat:http://0.0.0.0:23333/v1'}, {'base_model': 'OpenGVLab/InternVL-Chat-V1-5', 'inference_server': 'vllm_chat:http://0.0.0.0:23333/v1'}]"
```

### SGLang for LLaVA 1.5 and 1.6 (Next) vision models

NOT RECOMMENDED.  Currently unstable, use LMDeploy instead
* https://github.com/sgl-project/sglang/issues/485
* https://github.com/sgl-project/sglang/issues/474
* https://github.com/sgl-project/sglang/issues/473

For fast and reliable vision model support, one can use SGLang instead of the server-worker-gradio setup described [below](#llava-vision-models).  See [SGLang](https://github.com/sgl-project/sglang) and see also [LLaVa-Next](https://github.com/LLaVA-VL/LLaVA-NeXT) and [LLaVa Next Blog](https://llava-vl.github.io/blog/2024-05-10-llava-next-stronger-llms/).

Example models:
* Model: https://huggingface.co/lmms-lab/llava-next-110b Tokenizer: https://huggingface.co/lmms-lab/llavanext-qwen-tokenizer Usage: https://github.com/sgl-project/sglang/blob/main/examples/usage/llava/http_qwen_llava_test.py
* Model: https://huggingface.co/lmms-lab/llava-next-72b Tokenizer: https://huggingface.co/lmms-lab/llavanext-qwen-tokenizer Usage: https://github.com/sgl-project/sglang/blob/main/examples/usage/llava/http_qwen_llava_test.py
* Model: https://huggingface.co/lmms-lab/llama3-llava-next-8b Tokenizer: https://huggingface.co/lmms-lab/llama3-llava-next-8b-tokenizer Usage: https://github.com/sgl-project/sglang/blob/main/examples/usage/llava/http_llama3_llava_test.py

To setup, in a separate env to h2oGPT:
```bash
conda create -n sglang python=3.10 -y
conda activate sglang

git clone https://github.com/sgl-project/sglang.git
cd sglang/python
pip install -e ".[all]"
```
Note, for llama3 8b model, 0.1.16 version of install via pypi as `pip install "sglang[all]"` is sufficient, but for qwen need 0.1.17 or main as above.
Then run:
```bash
export CUDA_VISIBLE_DEVICES=0
python -m sglang.launch_server --model-path lmms-lab/llama3-llava-next-8b --tokenizer-path lmms-lab/llama3-llava-next-8b-tokenizer --port=30000 --host="0.0.0.0" --tp-size=1 --random-seed=1234 --context-length=8192
```
To use the API, include the header X-API-Key, e.g. with curl:
```bash
curl http://0.0.0.0:30000/get_model_info -H 'X-API-Key: XXXXXXXXX' -v
```

For h2oGPT run:
```bash
python generate.py --trust-remote-code --inference_server=sglang:conv_llava_llama_3:http://0.0.0.0:30000 --base_model=lmms-lab/llama3-llava-next-8b --prompt_type=llama3 &> 8b.log &
disown %1
```
choose your IP if remote instead of `0.0.0.0` and use whatever port was mapped from `30000` to public port, e.g. `80`.  The `--prompt-type` is used when not doing image or document Q/A when sglang not used.

For Yi 34B (unstable at moment due to sglang bugs):
```bash
export CUDA_VISIBLE_DEVICES="0,1"
python -m sglang.launch_server --model-path liuhaotian/llava-v1.6-34b --tokenizer-path liuhaotian/llava-v1.6-34b-tokenizer --port=30020 --host="0.0.0.0" --tp-size=1 --random-seed=1234 --context-length=4096 &> 34b.log &
disown %1
```
and for h2oGPT:
```bash
python --trust-remote-code --inference_server=sglang:conv_chatml_direct:http://0.0.0.0:30000 --base_model=liuhaotian/llava-v1.6-34b --prompt_type=yi
```

For Qwen 72B (unstable due to sglang bugs, can't even start now):
```bash
export CUDA_VISIBLE_DEVICES="0,1,2,3"
python -m sglang.launch_server --model-path lmms-lab/llava-next-72b --tokenizer-path lmms-lab/llavanext-qwen-tokenizer --port=30010 --host="0.0.0.0" --tp-size=4 --random-seed=1234 --context-length=32768 &> 72b.log &
disown %1
```
and for h2oGPT:
```bash
python --trust-remote-code --inference_server=sglang:conv_qwen:http://0.0.0.0:30000 --base_model=lmms-lab/llava-next-72b --prompt_type=qwen
```

Or Qwen 110B:
```bash
export CUDA_VISIBLE_DEVICES="0,1,2,3,4,5,6,7"
python -m sglang.launch_server --model-path lmms-lab/llava-next-110b --tokenizer-path lmms-lab/llavanext-qwen-tokenizer --port=30010 --host="0.0.0.0" --tp-size=4 --random-seed=1234 --context-length=32768 &> 110b.log &
disown %1
```
and for h2oGPT:
```bash
python --trust-remote-code --inference_server=sglang:conv_qwen:http://0.0.0.0:30000 --base_model=lmms-lab/llava-next-110b --prompt_type=qwen
```

For text, SGLang supports [OpenAI API](https://github.com/sgl-project/sglang?tab=readme-ov-file#using-openai-models) which is what the `--prompt_type` above is used for.  Otherwise h2oGPT uses http requests to talk to the SGLang server.

For h2oGPT, the llava wheel was built like:
```bash
pip wheel git+https://github.com/LLaVA-VL/LLaVA-NeXT.git
```
producing `llava-1.7.0.dev0-py3-none-any.whl`, and this package is required for h2oGPT to use SGLang LLaVa-Next vision models.


### LLaVa Vision Models

https://github.com/haotian-liu/LLaVA

Use separate env for workers and server
```bash
export CUDA_HOME=/usr/local/cuda-12.1
export PIP_EXTRA_INDEX_URL="https://download.pytorch.org/whl/cu121"

conda create -n llava python=3.10 -y
conda activate llava
pip install --upgrade pip  # enable PEP 660 support

# git clone https://github.com/haotian-liu/LLaVA.git
git clone https://github.com/h2oai/LLaVA.git h2oai_llava
cd h2oai_llava

pip install -e .
pip install -e ".[train]"
pip install torch==2.1.2 torchvision==0.16.2 triton==2.1.0 accelerate==0.26.1 deepspeed==0.13.1 pynvml==11.5.0 --upgrade
pip install "sglang[all]"
pip install flash-attn==2.5.2 --no-build-isolation
```

Run controller:
```bash
export server_port=10000
python -m llava.serve.controller --host 0.0.0.0 --port $server_port
```

Run a worker
```bash
worker_port=40000
python -m llava.serve.model_worker --host 0.0.0.0 --controller http://localhost:$server_port --port $worker_port --worker http://localhost:$worker_port --model-path liuhaotian/llava-v1.6-vicuna-13b
```
and/or
```bash
worker_port=40001
python -m llava.serve.model_worker --host 0.0.0.0 --controller http://localhost:$server_port --port $worker_port --worker http://localhost:$worker_port --model-path liuhaotian/llava-v1.6-34b
```

Can also run Hermes LLaVa on another port, for more verbose output (but not necessarily technically better), run:
```bash
git clone https://github.com/qnguyen3/hermes-llava.git
cd hermes-llava
conda create -n llava_hermes python=3.10 -y
conda activate llava_hermes
pip install --upgrade pip  # enable PEP 660 support
pip install -e .
pip install -e ".[train]"
pip install flash-attn --no-build-isolation
pip install transformers==4.34.1

worker_port=40002
python -m llava.serve.model_worker --host 0.0.0.0 --controller http://localhost:$server_port --port $worker_port --worker http://localhost:$worker_port --model-path NousResearch/Nous-Hermes-2-Vision
````

Run server:
```bash
pip install gradio==4.17.0
export GRADIO_SERVER_PORT=7861
python -m llava.serve.gradio_web_server --controller http://localhost:$server_port --model-list-mode once
```

Run h2oGPT with LLaVa and image (normal and high-quality) generation:
```bash
export GRADIO_SERVER_PORT=7860
python --base_model=HuggingFaceH4/zephyr-7b-beta --score_model=None \
--llava_model=<IP:port:model_name> \
           --visible_image_models="['sdxl_turbo', 'playv2']" \
           --image_gpu_ids="[0,1]"
```
e.g. `--llava_model=<IP:port:model_name>=http://192.168.1.46:7861:llava-v1.6-vicuna-13b`.  The `:model_name` is not required, h2oGPT will use first model if any.

Run h2oGPT with LLaVa and image (normal and high-quality) generation and run LLaVa model as normal LLM model:
```bash
export GRADIO_SERVER_PORT=7860
python --score_model=None \
--llava_model=<IP:port:model_name> \
--visible_image_models="['sdxl_turbo', 'playv2']" \
--image_gpu_ids="[0,1]" \
--model_lock="[{'base_model': 'HuggingFaceH4/zephyr-7b-beta', 'prompt_type': 'zephyr'}, {'base_model': 'liuhaotian/llava-v1.6-vicuna-13b', 'inference_server': '<IP:port>', 'prompt_type': 'plain'}, {'base_model': 'liuhaotian/llava-v1.6-34b', 'inference_server': '<IP:port>', 'prompt_type': 'llava'}]"
```
e.g. `<IP:port>=http://192.168.1.46:7861`.

When launching LLaVa, if you want the server and worker to work with a remote gradio, then replace `localhost` with the IP of the server.

To use CLI with LLaVa, do:
```bash
python generate.py \
--score_model=None \
--llava_model=<IP:port:model_name> \
--base_model=liuhaotian/llava-v1.6-34b \
--inference_server=<IP:port> \
--prompt_type=plain \
--image_file=models/llava.png \
--cli
```
for example image `models/llava.png`.

### Idefics2 Vision Models

Run TGI server:
```
docker run -d --gpus '"device=0"' \
--restart=always \
--shm-size 12g \
-v $HOME/.cache/huggingface/hub/:/data \
-p 5000:80 \
--name idefics28b \
ghcr.io/huggingface/text-generation-inference:2.0.3 \
--model-id HuggingFaceM4/idefics2-8b --trust-remote-code --max-stop-sequences=6 \
--max-batch-prefill-tokens=32768 --max-input-length 4096 --max-total-tokens 8192 \
--num-shard 1
```

then run h2oGPT:
```bash
python generate.py --inference_server=http://IP:port --base_model=HuggingFaceM4/idefics2-8b-chatty --score_model=None --top_k_docs=-1 --add_disk_models_to_ui=False
```
where IP:port can be just IP if port is 80.

### Speech-to-Text (STT) and Text-to_Speech (TTS)

To disable STT and TTS, pass `--enable_tts=False --enable_stt=False` to `generate.py`.  Note that STT and TTS models are always preloaded if not disabled, so GPU memory is used if do not disable them.

For basic STT and TTS, `--enable_tts=True --enable_stt=True` to `generate.py`.  Then in the UI, select `Speech Style` under Chats in left sidebar, since not speaking by default.

To make h2oGPT speak by default, choose a default `chatbot_role` and `speaker`, e.g. run instead something like:
```bash
python generate.py --base_model=llama \
                   --chatbot_role="Female AI Assistant" \
                   --speaker="SLT (female)"
```
By default, we effectively set `--chatbot_role="None" --speaker"None"` so you otherwise have to always choose speaker once UI is started.

The default `--tts_model` is `microsoft/speecht5_tts` which is a good general model, but `tts_models/multilingual/multi-dataset/xtts_v2` is a more advanced model that can handle more languages and has better quality.    `chatbot_role` applies to Coqui models and `speaker` applies to Microsoft models.

For the most advanced setup, one can use Coqui.ai models like xtts_v2.  If deepspeed was installed, then ensure `CUDA_HOME` env is set to same version as torch installation, and that the CUDA installation has full dev installation with `nvcc`, so that cuda kernels can be compiled.

Then, suppose one has 4 GPUs and one wants accurate document Q/A and STT and TTS with the best quality, then one can run:
```bash
python generate.py --base_model=llama \
                   --pre_load_image_audio_models=True \
                   --score_model=None \
                   --embedding_gpu_id=0 \
                   --caption_gpu_id=1 \
                   --captions_model=microsoft/Florence-2-large \
                   --enable_pdf_doctr=on \
                   --doctr_gpu_id=2 \
                   --asr_gpu_id=3 \
                   --asr_model=openai/whisper-large-v3 \
                   --sst_model=openai/whisper-large-v3 \
                   --tts_model=tts_models/multilingual/multi-dataset/xtts_v2 \
                   --tts_gpu_id=2 \
                   --chatbot_role="Female AI Assistant" \
                   --speaker="SLT (female)" \
                   --system_prompt="You are a helpful assistant named Jennifer who can hear and speak."
```
So then the SST and ASR models are the same model and all GPU related models are preloaded for fast document handling. Use of `--enable_pdf_doctr=on` will be slower for long PDFs, but generally converts pages to images then OCRs the full image, so more generally handles PDF content.  Note that STT and TTS models are always preloaded if not disabled.

Or all on single GPU focused on high-quality speech components:
```bash
python generate.py --base_model=llama \
                   --pre_load_image_audio_models=True \
                   --asr_model=openai/whisper-large-v3 \
                   --sst_model=openai/whisper-large-v3 \
                   --tts_model=tts_models/multilingual/multi-dataset/xtts_v2 \
                   --chatbot_role="Female AI Assistant",
                   --speaker="SLT (female)",
                   --system_prompt="You are a helpful assistant named Jennifer who can hear and speak."
```
The system prompt is helpful to let LLM know it can actually listen and speak, but the prompt is not too specific about details, else LLMs tend to add extra parenthetical gesturing that is not appropriate for TTS.

In order to activate AI Voice Assistant mode, add:
```bash
--tts_action_phrases="['Nimbus']"
--tts_stop_phrases="['Yonder']"
```
One can use this action word, or some extension of it like `Nimbus Clouds` so the ASR is ensured to get what is said.

NOTE: Action/Stop voice control over assistant is **experimental**, so disabled by default by passing an empty list. It works well if only want voice control, but currently typing lots of text leads to text box blinking too much, so it is disabled by default.

There is currently no TTS for CLI.

In the expert panel you can replay any h2oGPT generation or speak instruction generation.

If you want to stop generation of speech, click "Stop" in top-right to stop generation of text and speech, or click "Stop/Clear Speak" to stop speech when having clicked on "Speak Instruction" and "Speak Response".

### Client TTS

From [Client Call Test Code](../tests/test_client_calls.py) eee function `play_audio` to play (or write) audio one gets using the `playsound` pypi package, and see test `test_client1_tts_stream` for how to stream audio along with LLM call for Microsoft or Coqui models, skipping main() call for pure client case.  See `test_client1_tts` test for non-streaming case.

To just get a single one-off conversion of text to audio via API using gradio client, one can follow test `test_client1_tts_api`, self-contained and reduced here for pure client case:
```python
def play_audio_str(audio_str1, n):
    import ast
    import io
    from pydub import AudioSegment

    print(n)
    n += 1
    audio_dict = ast.literal_eval(audio_str1)
    audio = audio_dict['audio']
    sr = audio_dict['sr']
    s = io.BytesIO(audio)
    channels = 1
    sample_width = 2

    make_file = True  # WIP: can't choose yet
    if make_file:
        import uuid
        # NOTE: pip install playsound
        from playsound import playsound
        filename = '/tmp/audio_%s.wav' % str(uuid.uuid4())
        audio = AudioSegment.from_raw(s, sample_width=sample_width, frame_rate=sr, channels=channels)
        audio.export(filename, format='wav')
        playsound(filename)
    else:
        from pydub import AudioSegment
        from pydub.playback import play
        song = AudioSegment.from_file(s, format="wav")
        play(song)
    return n

from gradio_client import Client
client = Client('http://localhost:7860')

# string of dict for input
prompt = 'I am a robot.  I like to eat cookies, cakes, and donuts.  Please feed me every day.'
inputs = dict(chatbot_role="Female AI Assistant",
              speaker="SLT (female)",
              tts_language='autodetect',
              tts_speed=1.0,
              prompt=prompt,
              stream_output=True,
              h2ogpt_key='',  # set if required, else leave as empty string.  Always needs to be passed
              )
job = client.submit(*tuple(list(inputs.values())), api_name='/speak_text_api')

from gradio_client.utils import Status
import time

do_play = True
n = 0
t0 = time.time()
# work-around https://github.com/gradio-app/gradio/issues/7136
while True:
    if not job.communicator:
        break
    time.sleep(0.001)

    if len(job.outputs()) - 1 >= n:
        audio_str = job.outputs()[n]
        print("n=%s/%s dt=%s" % (n, len(job.outputs()) - 1, (time.time() - t0)))
        t0 = time.time()
        n += 1
        if do_play:
            play_audio_str(audio_str)

    n_outputs = len(job.outputs())  # must be outside lock below
    with job.communicator.lock:
        if job.communicator.job.latest_status.code == Status.FINISHED and n >= n_outputs:
            break
```
or via curlable endpoint:
```bash
curl 127.0.0.1:7860/api/speak_text_plain_api -X POST -d '{"data": ["{\"chatbot_role\": \"Female AI Assistant\", \"speaker\": \"SLT (female)\", \"tts_language\": \"autodetect\", \"tts_speed\": 1.0, \"prompt\": \"Say cheese.\", \"stream_output\": \"False\", \"h2ogpt_key\": \"foodoo\"}"]}' -H 'Content-Type: application/json'
```
for h2oGPT key `foodoo`.

### Automatic Speech Recognition (ASR)

ASR is handled with whisper type models for ingesting YouTube videos or other videos.

For Twitter, one can right-click on Twitter video, copy video address, then paste into [TwitterVideoDownloader.com](https://twitter.com/i/status/1732448989336006826) and download the video, right-click on that video and click save as, then upload to h2oGPT.

### Faster ASR

For fast performance, one can use `distil-whisper/distil-large-v3` or `distil-whisper/distil-large-v3` as the model, which is about 10x faster for similar accuracy.

In addition, `faster_whisper` package can be used if using large v2 or v3, which is about 4x faster and 2x less memory for similar accuracy.

### Voice Cloning

Follow these steps:
* Ensure passing `--tts_model=tts_models/multilingual/multi-dataset/xtts_v2` as only it supports cloning
* Go to expert panel as shown below
* Select File or Mic
  * Select either File for Cloning (Some wave, mp4a, etc. file).  It will be uploaded and reduced to at most 30 seconds automatically.
    * If one already present, as is default, then click x and select or drop file.
  * Or select Mic for Clone and record your voice.  Use no more than around 30 seconds.
    * Click Use Mic for Cloning if that is what is intended, so we know whether to use the file or mic.
* Select Speaker Style name, which will appear in drop-down under chats after done.  If logged in, this is saved to the user state for next login.
* Click Clone Voice button, and within second the speaker is an option in the sidebar under chats as another style.

![voice_clone.png](voice_clone.png)


### Non-English languages

There are a few changes that may be required for other languages:
* LLM -- e.g. LLaMa-2-chat
* Embedding Model -- e.g. instructor-large
* LLM Prompts -- e.g. `system_prompt`
* Document Q/A Prompts -- e.g. `pre_prompt_query`

E.g. for Chinese, the LLaMa-2 model is not good, while the `zephyr-7b` type model is reasonable.

E.g. one can do:
```bash
python generate.py --cut_distance=10000 --hf_embedding_model=BAAI/bge-base-zh-v1.5 --save_dir=save_china --base_model=HuggingFaceH4/zephyr-7b-beta --model_lock_columns=3 --gradio_size=small --height=400 --score_model=None --pre_prompt_query="注意并记住下面的信息，这将有助于在上下文结束后回答问题或祈使句。" --prompt_query="仅根据上述上下文中提供的文档来源中的信息，" --pre_prompt_summary="为了撰写简洁的单段落或项目符号列表摘要，请注意以下文本\n" --prompt_summary="仅使用上述文档来源中的信息，编写关键结果的简明摘要（最好作为要点）：\n" --system_prompt="你是一个有用的纯中文语言助手，绝对只使用中文。"
```
or from Docker:
```bash
docker run \
      --gpus '"device=0"' \
      --runtime=nvidia \
      --shm-size=2g \
      -p 7860:7860 \
      --rm --init \
      --network host \
      -v /etc/passwd:/etc/passwd:ro \
      -v /etc/group:/etc/group:ro \
      -u `id -u`:`id -g` \
      -v "${HOME}"/.cache:/workspace/.cache \
      -v "${HOME}"/save:/workspace/save \
      gcr.io/vorvan/h2oai/h2ogpt-runtime:0.2.1 /workspace/generate.py \
         --base_model=HuggingFaceH4/zephyr-7b-beta \
         --use_safetensors=True \
         --prompt_type=zephyr \
         --save_dir='/workspace/save/' \
         --use_gpu_id=False \
         --score_model=None \
         --max_max_new_tokens=2048 \
         --max_new_tokens=1024 \
         --cut_distance=10000 \
         --hf_embedding_model=BAAI/bge-base-zh-v1.5 \
         --pre_prompt_query="注意并记住下面的信息，这将有助于在上下文结束后回答问题或祈使句。" \
         --prompt_query="仅根据上述上下文中提供的文档来源中的信息，" \
         --pre_prompt_summary="为了撰写简洁的单段落或项目符号列表摘要，请注意以下文本" \
         --prompt_summary="仅使用上述文档来源中的信息，编写关键结果的简明摘要（最好作为要点" \
         --system_prompt="你是一个有用的纯中文语言助手，绝对只使用中文。"
```

Even better [Chinese model](https://huggingface.co/BAAI/AquilaChat2-34B) can be used with `--prompt_type=aquila`, including [with quantization](https://huggingface.co/TheBloke/AquilaChat2-34B-16K-AWQ). that can fit on single A100 40GB.

One can also run such models in vLLM and have h2oGPT use `--inference_server` to connect to the vLLM endpoint for good concurrency, then you can pass also `--concurrency_count=64`.

In some cases LLaMa-2 or other chat models do ok on some languages, but others have been fine-tuned that are probably better:
* Mistral-based [German](https://huggingface.co/LeoLM/leo-mistral-hessianai-7b-chat) or bilingual LLaMa-2 based [German](https://huggingface.co/LeoLM/leo-hessianai-13b-chat-bilingual)
* LLaMa-2-7B-based [Spanish](https://huggingface.co/clibrain/Llama-2-7b-ft-instruct-es) or 13B-based [Spanish](https://huggingface.co/marianbasti/Llama-2-13b-fp16-alpaca-spanish)
* JAIS-based Arabic-English [13B](https://huggingface.co/core42/jais-30b-v1) or [30B](https://huggingface.co/core42/jais-30b-chat-v1)

For these various languages, if a specific embedding is not available, one can use multilingual models with [Mini-all](https://huggingface.co/sentence-transformers/all-MiniLM-L12-v2) with `--hf_embedding_model=sentence-transformers/all-MiniLM-L12-v2`.

E.g. for Arabic:
```bash
python generate.py --cut_distance=10000 --hf_embedding_model=sentence-transformers/all-MiniLM-L12-v2 --save_dir=save_jais --base_model=core42/jais-13b-chat --model_lock_columns=3 --gradio_size=small --height=400 --score_model=None --pre_prompt_query="انتبه وتذكر المعلومات الواردة أدناه، والتي ستساعد في الإجابة على السؤال أو الأمر الضروري بعد انتهاء السياق." --prompt_query="وفقًا للمعلومات الواردة في مصادر المستندات المقدمة في السياق أعلاه فقط، اكتب ردًا ثاقبًا ومنظمة جيدًا على:" --pre_prompt_summary="من أجل كتابة ملخص موجز من فقرة واحدة أو قائمة ذات تعداد نقطي، انتبه إلى النص التالي." --prompt_summary="باستخدام المعلومات الموجودة في مصادر المستندات أعلاه فقط، اكتب ملخصًا مكثفًا وموجزًا ​​للنتائج الرئيسية (يفضل أن يكون على شكل نقاط)." --system_prompt="أنت مساعد لغة عربية خالص مفيد يعمل حصريًا باللغة العربية."
```

In some cases more language boosting can be done by adding not just a system prompt but also a `--chat_conversation` that is a list of tuples of strings like `--chat_conversation=[(human, bot),(human, bot)]` (can also be passed to UI in expert panel for exploration of what works best).  Adding some reasonable but generic native language pre convsersation gets the model more into the mood of maintaining that language if it is a multilingual model or one that was heavily English based like LLaMa-2.


### Controlling Quality and Speed of Parsing

h2oGPT has certain defaults for speed and quality, but one may require faster processing or higher quality.

For URLs, we use unstructured (`--use_unstructured=True`) and others are disabled (`--use_playwright=False` and `use_selenium=False`) unless unstructured fails, then we try the others.  But quality of parsing may be higher if all 3 are used.  However, then there may be redundant pages in database, which cannot easily be removed, but they will waste context space in the LLM.

For PDFs, h2oGPT uses PyMuPDF by default, but others are used if that fails. In addition, because PyMuPDF does not handle images in PDFs well, we use DocTR for PDFs if there are less than 100 pages or other PDF parsers failed.  We also use unstructured in auto mode if less than 2 pages or other PDF parsers failed.  CLI can control these via:
* use_unstructured_pdf='auto'
* use_pypdf='auto'
* enable_pdf_ocr='auto'
* enable_pdf_doctr='auto'
* try_pdf_as_html='auto'

Where one sets 'off' to always disable, and 'on' to always enable.  When choosing a parser as "forced" on in the UI in expert settings, that is like setting 'on' in CLI.

In some cases as PDF may not really be a PDF but be HTML, so we try that by default if other parsers fail.

For images, there are these options with defaults
* enable_ocr=False
* enable_doctr=True
* enable_pix2struct=False
* enable_captions=True
* captions_model="microsoft/Florence-2-base",

So for images we always use caption model (microsoft/Florence-2-base) but one can use microsoft/Florence-2-large for more accuracy.  microsoft/Florence-2-base describes an image, while DocTR does OCR on the image.  "enable_ocr" uses Tesseract via Unstructured wrapper and is less capable than DocTR.  If these are forced on in UI, that is like choosing `True`.

To enable all options on, choose `--max_quality=True` or select in side panel->Upload->Maximum Ingest Quality.  However, this can lead to a few redundant pages in database.  So only good idea if have >4k context.

The value `--top_k_docs` sets how many chunks (for query action) or parts of document (for summarization/extraction actions) to put into context.  If that is too much data, it gets truncated by the `get_limited_prompt()` function.  To improve quality of retrieval, one can set `--top_k_docs=-1` to autofill context with documents.  Or choose a fixed value like `10`, especially if chose redundant parsers that will end up putting similar parts of documents into context.

To improve speed of parsing for captioning images and DocTR for images and PDFs, set `--pre_load_image_audio_models=True`.  Note `--pre_load_embedding_model=True` is already the default.  This preloads the models, especially useful when using GPUs.  Choose GPU IDs for each model to help distribute the load, e.g. if have 3 GPUs, the embedding model will be on GPU=0, then use `--caption_gpu_id=1` and `--doctr_gpu_id=2` and `--asr_gpu_id=3`.  This is also useful for multi-user case, else the models are loaded and unloaded for each user doing parsing, which is wasteful of GPU memory.  E.g., for maximum speed and accuracy on 4 GPUs, one could run:
```bash
python generate.py --pre_load_embedding_model=True --embedding_gpu_id=0 --hf_embedding_model=BAAI/bge-large-en --cut_distance=10000 --pre_load_caption_model=True --caption_gpu_id=1 --caption_model=microsoft/Florence-2-large --doctr_gpu_id=2 --asr_gpu_id=3 --asr_model=openai/whisper-large-v3 --max_quality=True
```

### Controlling Quality and Speed of Context-Filling

By default, `--top_k_docs=3`.  A query action uses `chunk_size=512` character chunks, while summarization/extraction actions do not use those "query/embedding" chunks but use raw parser result (e.g. pages for PDFs).

An optimal quality choice is `--top_k_docs=-1`, because then h2oGPT will figure out how to autofill the context.  If that leads to too slow behavior, a good balance might be `top_k_docs=10`, but for summarization/extraction that may be too limiting.

In any case, we will manage things in any case to reduce the count to not exceed the context of the LLM in the `get_limited_prompt()` function.

If one sets `top_k_docs=-1`, one can also set `max_input_tokens` to limit tokens per LLM call, and `max_total_input_tokens` to limit tokens across all LLM calls. This requires more knowledge of the LLM used (e.g. set to `max_input_tokens=3000` if have 4096 LLM context.  `max_input_tokens` acts as an effective context size limit for all inputs to the context.

### API key access

h2oGPT API key access for API and UI and persistence of state via login (auth enabled or not)

```bash
python generate.py --base_model=h2oai/h2ogpt-4096-llama2-70b-chat --auth_filename=auth.json --enforce_h2ogpt_api_key=True --enforce_h2ogpt_ui_key=True --h2ogpt_api_keys="['<API_KEY>']"
```
for some API key `<API_KEY>` and some auth file `auth.json` where h2oGPT will store login and persistence information.  This enforces keyed access for both API and UI, and one can choose any.  For public cases (Hugging Face or GPT_H2O_AI env set), enforce of API is default.

One can also use a json key file:
```bash
python generate.py --base_model=h2oai/h2ogpt-4096-llama2-70b-chat --auth_filename=auth.json --enforce_h2ogpt_api_key=True --enforce_h2ogpt_ui_key=True --h2ogpt_api_keys="h2ogpt_api_keys.json"
```
for some file `h2ogpt_api_keys.json` which is a JSON file that is a list of strings of keys allowed.

If UI keyed access is enabled, one has to enter the key in the UI in Login tab before accessing LLMs or upload of files.

If API keyed access is enabled, one has to pass the API key along with other arguments to access LLm or upload of files.

See `src/gen.py` file for details:
*    :param enforce_h2ogpt_api_key: Whether to enforce h2oGPT token usage for API
*    :param enforce_h2ogpt_ui_key: Whether to enforce h2oGPT token usage for UI (same keys as API assumed)
*    :param h2ogpt_api_keys: list of tokens allowed for API access or file accessed on demand for json of list of keys
*    :param h2ogpt_key: E.g. can be set when accessing gradio h2oGPT server from local gradio h2oGPT server that acts as client to that inference server

As with any option, one can set the environment variable `H2OGPT_x` for an upper-case main() argument to control the above.

### Auth Access

As listed in the `src/gen.py` file, there are many ways to control authorization:
*  :param auth: gradio auth for launcher in form [(user1, pass1), (user2, pass2), ...]
    * e.g. --auth=[('jon','password')] with no spaces
    * e.g. --auth="[('jon', 'password)())(')]" so any special characters can be used
    * e.g. --auth=auth.json to specify persisted state file with name auth.json (auth_filename then not required),
    * e.g. --auth='' will use default auth.json as file name for persisted state file (auth_filename then not required)
    * e.g. --auth=None will use no auth, but still keep track of auth state, just not from logins
*    :param auth_filename:
    * Set auth filename, used only if --auth= was passed list of user/passwords
*   :param auth_access:
    * 'open': Allow new users to be added
    * 'closed': Stick to existing users
*   :param auth_freeze: whether freeze authentication based upon current file, no longer update file
*   :param auth_message: Message to show if having users login, fixed if passed, else dynamic internally
*   :param guest_name: guess name if using auth and have open access.
    * If '', then no guest allowed even if open access, then all databases for each user always persisted

Example auth accesses are OPEN with guest allowed
```
python generate.py --auth_access=open --guest_name=guest --auth=auth.json
```
OPEN with no guest allowed:
```
python generate.py --auth_access=open --guest_name=guest --auth=auth.json --guest_name=''
```
CLOSED with no guest allowed
```
python generate.py --auth_access=closed --auth=auth.json --guest_name=''
```
No landing page authentication, but login possible inside app for Login tab:
```
python generate.py --auth_filename=auth.json
```


The file format for `auth.json` in basic form is:
```json
{
  "user1": {
    "userid": "any_unique_value",
    "password": "login_password",
  },
  "user2": {
    "userid": "any_unique_value",
    "password": "login_password",
  },
}
```
while more generally it is updated by h2oGPT to contain other entries, for example for single user `username`:
```json
  "username": {
    "password": "username",
    "userid": "9078ac9c-8ccf-481a-8de3-d6ccd21fd1c3",
    "selection_docs_state": {
      "langchain_modes": [
        "UserData",
        "MyData",
        "LLM",
        "Disabled"
      ],
      "langchain_mode_paths": {
        "UserData": null
      },
      "langchain_mode_types": {
        "UserData": "shared",
        "github h2oGPT": "shared",
        "DriverlessAI docs": "shared",
        "wiki": "shared",
        "wiki_full": "",
        "MyData": "personal",
        "LLM": "either",
        "Disabled": "either"
      }
    },
    "chat_state": {
      "Say a color": [
        [],
        [],
        [
          [
            "Say a color",
            "I do not have the ability to speak, but I can tell you that a color is a hue, tone, or shade that is perceived by the human eye and identified by a name. Some common colors include red, orange, yellow, green, blue, indigo, and violet."
          ]
        ]
      ]
    },
    "text_outputs": [
      [
        [
          [
            "Say a color",
            "I do not have the ability to speak, but I can tell you that a color is a hue, tone, or shade that is perceived by the human eye and identified by a name. Some common colors include red, orange, yellow, green, blue, indigo, and violet."
          ]
        ]
      ]
    ]
  }
```

Since Gradio 4.x, API access is possible when auth protected, e.g.
```python
from gradio_client import Client
client = Client('http://localhost:7860', auth=('username', 'password'))
```
then use client as normal.

If both auth and key is enabled, then do:
```python
from gradio_client import Client
client = Client('http://localhost:7860', auth=('username', 'password'))
res = client.predict(str(dict(instruction="Who are you?", h2ogpt_key='<h2ogpt_key')), api_name='/submit_nochat_plain_api')
print(res)
```
or other API endpoints.

### OpenAI Auth access

When auth access is enabled on a Gradio server, it is also enabled for OpenAI proxy server.  In that case, if access is closed (`--auth_access=closed`), then you must set the env `H2OGPT_OPENAI_USER` before launching h2oGPT so that it can know which user and password to use.  For open access, a guest or random uuid is used.  The `H2OGPT_OPENAI_USER` should be a string with `user:password` form, similar to what is required when accessing the OpenAI proxy server with OpenAI client.

For OpenAI client access, one uses the `user` parameter and fills it with the `user:password` string for the user and password that is valid for h2oGPT server access. The following is an example client call for guided json call with authentication:
```python
from openai import OpenAI

base_url = 'http://127.0.0.1:5000/v1'
api_key = '<fill me if API access set for client calls in h2oGPT server>'

client_args = dict(base_url=base_url, api_key=api_key)
openai_client = OpenAI(**client_args)

TEST_SCHEMA = {
    "type": "object",
    "properties": {
        "name": {
            "type": "string"
        },
        "age": {
            "type": "integer"
        },
        "skills": {
            "type": "array",
            "items": {
                "type": "string",
                "maxLength": 10
            },
            "minItems": 3
        },
        "workhistory": {
            "type": "array",
            "items": {
                "type": "object",
                "properties": {
                    "company": {
                        "type": "string"
                    },
                    "duration": {
                        "type": "string"
                    },
                    "position": {
                        "type": "string"
                    }
                },
                "required": ["company", "position"]
            }
        }
    },
    "required": ["name", "age", "skills", "workhistory"]
}

prompt = "Give an example employee profile."

messages = [{'role': 'user', 'content': prompt}]
stream = False
client_kwargs = dict(model='mistralai/Mixtral-8x7B-Instruct-v0.1',
                     max_tokens=2048, stream=stream, messages=messages,
                     response_format=dict(type='json_object'),
                     extra_body=dict(guided_json=TEST_SCHEMA))
client = openai_client.chat.completions

responses = client.create(**client_kwargs)
text = responses.choices[0].message.content
print(text)
```

### Google Auth Access

* Go to [Google Console](https://console.cloud.google.com/) and make a project, e.g. h2ogpt
* In API & Services, go to Credentials:
  * Choose Web client, not OAuth client
  * Make and copy credentials for client ID and Client secret
  * Add redirect URI, e.g. https://gpt.h2o.ai/auth
  * Click save
  * If mark application as "in production" then need to use https.
* Wait 5+ minutes

Example nginx on server:
```text
server {
    listen 80;
    server_name example.com www.example.com;  # Change this to your domain name if you have one

    location / {  # Change this if you'd like to server your Gradio app on a different path
        proxy_pass http://127.0.0.1:7860/; # Change this if your Gradio app will be running on a different port
        proxy_buffering off;
        proxy_redirect off;
        proxy_http_version 1.1;
        proxy_set_header Upgrade $http_upgrade;
        proxy_set_header Connection "upgrade";
        proxy_set_header Host $host;
    }
}
```

If using http through nginx to get https and do not have native https, then comment out:
```python
@app.route('/login')
async def login(request: Request):
    parsed_url = urlparse(str(request.url_for('auth')))
    modified_url = parsed_url._replace(scheme='https')
    redirect_uri = urlunparse(modified_url)
    return await oauth.google.authorize_redirect(request, redirect_uri)
```
from `gradio_utils/google_auth.py`.

Run h2oGPT with:
```bash
export GOOGLE_CLIENT_ID="<fill me>"
export GOOGLE_CLIENT_SECRET="<fill me>"
# can just be "foo" or some random thing below:
export SECRET_KEY="<fill me>"
GRADIO_SERVER_PORT=7860 python generate.py --google_auth --server_name=0.0.0.0 -- ...
```
Then goto e.g. https://gpt.h2o.ai/ and see if works

For details about this feature, see https://github.com/gradio-app/gradio/issues/2790. 

### HTTPS access for server and client

Have files `private_key.pem` and `cert.pem` from your own SSL, or if do not have such files, generate by doing:
```bash
openssl req -x509 -newkey rsa:4096 -keyout private_key.pem -out cert.pem -days 3650 -nodes -subj '/O=H2OGPT'
```

Consider the server (not h2oGPT but gradio based) for end-to-end example:
```python
import gradio as gr
import random
import time

with gr.Blocks() as demo:
    chatbot = gr.Chatbot()
    msg = gr.Textbox()
    clear = gr.ClearButton([msg, chatbot])

    def respond(message, chat_history):
        bot_message = random.choice(["How are you?", "I love you", "I'm very hungry"])
        chat_history.append((message, bot_message))
        time.sleep(2)
        return "", chat_history

    msg.submit(respond, [msg, chatbot], [msg, chatbot], api_name='chat')

demo.launch(ssl_verify=False, ssl_keyfile='private_key.pem', ssl_certfile='cert.pem', share=False)
```
The key and cert files are passed to the server, with `ssl_verify=False` to avoid asking a known source to verify.  This is required to have https but allow the server to talk to itself and via the UI in the browser.  The browser will warn about ssl key not being verified, just proceed anyways.

Then the client needs to also not verify when talking to the server running https, which gradio client does not handle itself.  One can use a context manager as follows:
```python
import contextlib
import warnings
import requests
from urllib3.exceptions import InsecureRequestWarning

old_merge_environment_settings = requests.Session.merge_environment_settings


@contextlib.contextmanager
def no_ssl_verification():
    opened_adapters = set()

    def merge_environment_settings(self, url, proxies, stream, verify, cert):
        # Verification happens only once per connection so we need to close
        # all the opened adapters once we're done. Otherwise, the effects of
        # verify=False persist beyond the end of this context manager.
        opened_adapters.add(self.get_adapter(url))

        settings = old_merge_environment_settings(self, url, proxies, stream, verify, cert)
        settings['verify'] = False

        return settings

    requests.Session.merge_environment_settings = merge_environment_settings

    try:
        with warnings.catch_warnings():
            warnings.simplefilter('ignore', InsecureRequestWarning)
            yield
    finally:
        requests.Session.merge_environment_settings = old_merge_environment_settings

        for adapter in opened_adapters:
            try:
                adapter.close()
            except:
                pass
```
Then with this one is able to talk to the server using https:

```python
from gradio_client import Client
HOST_URL ="https://localhost:7860"

with no_ssl_verification():
    client = Client(HOST_URL, serialize=False)
    chatbot = [['foo', 'doo']]
    res = client.predict('Hello', chatbot, api_name='/chat')
    print(res)
```
which prints out something like:
```text
Loaded as API: https://localhost:7860/ ✔
('', [['foo', 'doo'], ['Hello', 'I love you']])
```

For h2oGPT, run the server as `python generate.py --ssl_verify=False --ssl_keyfile=<KEYFILE> --ssl_certfile=<CERTFILE> --share=False` for key file `<KEYFILE>` and cert file `<CERTFILE>`, then use gradio client code with context manager as above but use the gradio client endpoints as [documented in readme or test code](README_CLIENT.md).

### RoPE scaling and Long Context Models

For long context models that have been tuned for a specific size, ensure that you set the `--rope_scaling` configuration to match that exact size. For example:

```bash
python generate.py --rope_scaling="{'type':'linear','factor':4}" --base_model=lmsys/vicuna-13b-v1.5-16k --hf_embedding_model=sentence-transformers/all-MiniLM-L6-v2 --load_8bit=True --langchain_mode=UserData --user_path=user_path --prompt_type=vicuna11 --h2ocolors=False
````

If the model is Hugging Face-based and already has a `config.json` entry with `rope_scaling` in it, we will use that if you do not pass `--rope_scaling`.

### Model Usage Notes

* [amazon/MistralLite](https://huggingface.co/amazon/MistralLite)
  *  Use `--max_seq_len=16384` or smaller, larger fails to handle when context used like summarization
  * ```bash
    pip install flash-attn==2.3.1.post1 --no-build-isolation
    python generate.py --hf_model_dict="{'use_flash_attention_2': True}" --base_model=amazon/MistralLite --max_seq_len=16384
    ```
* [mistralai/Mistral-7B-Instruct-v0.1](https://huggingface.co/mistralai/Mistral-7B-Instruct-v0.1)
  *  Use `--max_seq_len=4096` or smaller, but does well even with 32k in some cases query with many chunks in context

Many newer models have large embedding sizes and can handle going beyond the context a bit.  However, some models like distilgpt2 critically fail, so one needs to pass
```bash
python generate.py --base_model=distilgpt2 --truncation_generation=True
```
otherwise one will hit:
```
../aten/src/ATen/native/cuda/Indexing.cu:1093: indexSelectSmallIndex: block: [4,0,0], thread: [0,0,0] Assertion `srcIndex < srcSelectDimSize` failed.
```
We take care of this for distilgpt2, but other similar models might fail in same way.

### Adding Models

You can choose any Hugging Face model or quantized GGUF model file in h2oGPT.  Hugging Face models are automatically downloaded to the Hugging Face `.cache` folder (in home folder).

#### Hugging Face

Hugging Face models are passed via `--base_model` in all cases, with fine-control using `hf_model_dict`.

#### TheBloke

For models by [TheBloke](https://huggingface.co/TheBloke), h2oGPT tries to automatically handle all types of models (AWQ, GGUF, GGML, and GPTQ, with or without [safetensors](https://huggingface.co/docs/safetensors/index#safetensors)). These models can all be passed using only the `--base_model` option (CLI or UI both).  For example, the following models can all be passed with just the `--base_model` option without any additional model options:
```text
python generate.py --base_model=h2oai/h2ogpt-oig-oasst1-512-6_9b
python generate.py --base_model=TheBloke/Xwin-LM-13B-V0.1-GPTQ
python generate.py --base_model=TheBloke/Llama-2-7B-Chat-GGUF
python generate.py --base_model=HuggingFaceH4/zephyr-7b-beta
python generate.py --base_model=TheBloke/zephyr-7B-beta-GGUF
python generate.py --base_model=TheBloke/zephyr-7B-beta-AWQ
python generate.py --base_model=zephyr-7b-beta.Q5_K_M.gguf --prompt_type=zephyr
python generate.py --base_model=https://huggingface.co/TheBloke/Llama-2-7b-Chat-GGUF/resolve/main/llama-2-7b-chat.Q6_K.gguf?download=true
```
Some are these are non-quantized models with HF links, and some are specific files on local disk ending in `.gguf`.  Given `TheBloke` HF names, if it is a quantized model, h2oGPT pulls the recommended model from his repository.  You can also provide a resolved web link directly, or a file.

Watch out for typos.  h2oGPT broadly detects if the URL is valid, but Hugging Face just returns a redirect for resolved links, leading to a page containing `Entry not found` if there is a mistake in the file name, e.g. `https://huggingface.co/TheBloke/Llama-2-7B-Chat-GGUF/resolve/main/llama-2-7b-chat.Q6_K.gguffoo`.

For AWQ, GPTQ, we try the required safe tensors or other options, and by default use transformers' GPTQ unless one specifies `--use_autogptq=True`.

#### AWQ & GPTQ

For full control over AWQ and GPTQ models, one can use an extra `--load_gptq` and `gptq_dict` for GPTQ models or an extra `--load_awq` for AWQ models.

##### GPTQ

For example, for AutoGPTQ using [TheBloke](https://huggingface.co/TheBloke):
```bash
python generate.py --base_model=TheBloke/Nous-Hermes-13B-GPTQ --load_gptq=model --use_safetensors=True --prompt_type=instruct
```
and in some cases one has to disable certain features that are not automatically handled by AutoGPTQ package, e.g.
```bash
CUDA_VISIBLE_DEVICES=0 python generate.py --base_model=TheBloke/Xwin-LM-13B-v0.2-GPTQ --load_gptq=model --use_safetensors=True --prompt_type=xwin --langchain_mode=UserData --score_model=None --share=False --gradio_offline_level=1 --gptq_dict="{'disable_exllama': True}"
```

For Mixtral on 4 A6000 uses about 8-11GB per GPU:
```bash
python generate.py --base_model=TheBloke/Mixtral-8x7B-Instruct-v0.1-GPTQ --prompt_type=mistral --use_gpu_id=False --score_model=None --use_autogptq=True --load_gptq=model --use_safetensors=True
```
NOTE: After quantization report, it takes about 4 minutes on fast system to fully load for whatever reason, without any change to GPU or CPU memory usage.

For AutoGPTQ and other models, h2oGPT tries to automatically handle models needing certain exllama options.

##### AWQ

New quantized AWQ chose good quality, e.g. 70B LLaMa-2 16-bit or AWQ does comparable for many retrieval tasks.

```bash
python generate.py --base_model=TheBloke/Llama-2-13B-chat-AWQ --load_awq=model --use_safetensors=True --prompt_type=llama2
```

#### GGUF & GGML

For full control (e.g. for non-TheBloke models), use `--base_model=llama` and specify `--model_path_llama`, which can be file or URL.  Use `--llamacpp_dict` to pass options to the model for full control over llama.cpp behavior.

#### GGUF

GGUF (GPT-Generated Unified Format) models are supported (can run either CPU and GPU in same install), see installation instructions for installing the separate GPU and CPU packages.

GGUF using Mistral:
```bash
python generate.py --base_model=llama --prompt_type=mistral --model_path_llama=https://huggingface.co/TheBloke/Mistral-7B-Instruct-v0.1-GGUF/resolve/main/mistral-7b-instruct-v0.2.Q4_K_M.gguf --max_seq_len=4096 --score_model=None
```

GGUF using Mixtral:
```bash
python generate.py --base_model=TheBloke/Mixtral-8x7B-Instruct-v0.1-GGUF --prompt_type=mistral --max_seq_len=4096 --score_model=None
```
Also note that Mixtral GGUF has max context of 4k if allowed to auto-detect in h2oGPT.  One can try larger up to 32k with `--max_seq_len`.  But higher uses significant amounts of GPU memory and is slow but for document QA is probably not helpful (e.g. `--top_k_docs=-1` with 32k actually hurts RAG performance, better to limit RAG to 4k, summarization can use more though).  This can be controlled per-query with `max_input_tokens` in API/UI.

Also, with `--top_k_docs=-1` or too large positive value, context-filling of the 4k leads to very slow results for GGUF Mixtral compared to vLLM FP16 performance.

Also, best to use a single GPU if possible, since multiple GPU usage is much slower with GGUF than vLLM, but context-filling issue is worse problem for llama.cpp performance.

If you see:
```text
CUDA error 704 at /home/runner/work/llama-cpp-python-cuBLAS-wheels/llama-cpp-python-cuBLAS-wheels/vendor/llama.cpp/ggml-cuda.cu:6998: peer access is already enabled
current device: 0
```
This is known bug in `llama.cpp` for some multi-GPU systems.  Only work-around is to restrict to single GPU by adding `export CUDA_VISIBLE_DEVICES=0` or similar value.

#### GPT4All

GPT4All models are not recommended, but are supported, which are automatically downloaded to a GPT4All cache folder (in the home folder). For example:
```bash
python generate.py --base_model=gptj --model_name_gptj=ggml-gpt4all-j-v1.3-groovy.bin
```
for GPTJ models (also downloaded automatically):
```bash
python generate.py --base_model=gpt4all_llama --model_name_gpt4all_llama=ggml-wizardLM-7B.q4_2.bin
```
for GPT4All LLaMa models.

For more information on controlling these parameters, see [README_CPU.md](README_CPU.md) and [README_GPU.md](README_GPU.md).

#### Exllama

Exllama is supported using `load_exllama` bool, with additional control using `exllama_dict`.

#### Attention Sinks

Attention sinks is supported, like:
```bash
python generate.py --base_model=mistralai/Mistral-7B-Instruct-v0.2 --score_model=None --attention_sinks=True --max_new_tokens=100000 --max_max_new_tokens=100000 --top_k_docs=-1 --use_gpu_id=False --max_seq_len=4096 --sink_dict="{'num_sink_tokens': 4, 'window_length': 4096}"
```
where the attention sink window has to be larger than any prompt input else failures will occur.  If one sets `max_input_tokens` then this will restrict the input tokens and that can be set to same value as `window_length`.

One can increase `--max_seq_len=4096` for Mistral up to maximum of `32768` if GPU has enough memory, or reduce to lower memory needs from input itself, but still get efficient generation of new tokens "without limit".  E.g.
```bash
--base_model=mistralai/Mistral-7B-Instruct-v0.2 --score_model=None --attention_sinks=True --max_new_tokens=100000 --max_max_new_tokens=100000 --top_k_docs=-1 --use_gpu_id=False --max_seq_len=8192 --sink_dict="{'num_sink_tokens': 4, 'window_length': 8192}"
```

One can also set `--min_new_tokens` on CLI or in UI to some larger value, but this is risky as it ignores end of sentence token and may do poorly after.  Better to improve prompt, and this is most useful when already consumed context with input from documents (e.g. `top_k_docs=-1`) and still want long generation.  Attention sinks is not yet supported for llama.cpp type models or vLLM/TGI inference servers.

### Adding Prompt Templates

After specifying a model, you need to consider if an existing `prompt_type` will work or if a new one is required. For example, for Vicuna models, a well-defined `prompt_type` is used, which we support automatically for specific model names.  If the model is in `prompter.py` as associated with some `prompt_type` name, then we added it already. You can view the models that are currently supported in this automatic way in [prompter.py](../src/prompter.py) and [enums.py](../src/enums.py).

If we do not list the model in `prompter.py`, then if you find a `prompt_type` by name that works for your new model, you can pass `--prompt_type=<NAME>` for some prompt_type `<NAME>`, and we will use that for the new model.

However, in some cases, you need to add a new prompt structure because the model does not conform at all (or exactly enough) to the template given in, e.g., the Hugging Face model card or elsewhere.  In that case, you have two options:

* **Option 1**: Use custom prompt

    In CLI you can pass `--prompt_type=custom --prompt_dict="{....}"` for some dict {....}.  The dictionary doesn't need to contain all of the keys mentioned below, but should contain the primary ones.

    You can also choose `prompt_type=custom` in expert settings and change `prompt_dict` in the UI under `Models tab`.  Not all of these dictionary keys need to be set:
    ```
    promptA
    promptB
    PreInstruct
    PreInput
    PreResponse
    terminate_response
    chat_sep
    chat_turn_sep
    humanstr
    botstr
    ```
    i.e. see how consumed:  https://github.com/h2oai/h2ogpt/blob/a51576cd174e9fda61f00c3889a26888a604172c/src/prompter.py#L130-L142

    The following are the most crucial items:
    ```
    PreInstruct
    PreResponse
    humanstr
    botstr
    ```
    Note that it is often the case that `humanstr` equals `PreInstruct` and `botstr` equals `PreResponse`. If this is the case, then you only have to set two keys.

For example, suppose one did not have the `open_chat` prompt yet in h2oGPT, then one would run:
```bash
python generate.py --base_model=TheBloke/openchat_3.5-GGUF --prompt_type=custom --prompt_dict="{'promptA': '', 'promptB': '', 'PreInstruct': 'GPT4 User: ', 'PreInput': None, 'PreResponse': 'GPT4 Assistant:', 'terminate_response': ['GPT4 Assistant:', '<|end_of_turn|>'], 'chat_sep': '<|end_of_turn|>', 'chat_turn_sep': '<|end_of_turn|>', 'humanstr': 'GPT4 User: ', 'botstr': 'GPT4 Assistant:', 'generates_leading_space': False, 'system_prompt': ''}"
```
This generates the correct responses, etc.  The string added in the above is in double quotes as required when passing a dict or list with spaces.  And all internal quotes are single quotes.

If there is a similar prompt or one wants to see how a model prompt template looks like, you can run the model and then go to the UI in models and select right sidebar, then select `Current or Custom Model Prompt` then copy the text within `Current Prompt (or Custom)`.  This can be pasted directly into the double quotes like in the above run example, or edited as required for a new model.

* **Option 2**: Tweak or Edit code

   The following steps describe how you can edit the code itself if you don't want to use the CLI or UI:

   1) In `prompter.py`, add new key (`prompt_type` name) and value (model name) into `prompt_type_to_model_name`
   2) In `enums.py`, add a new name and value for the new `prompt_type`
   3) In `prompter.py`, add new block in `get_prompt()`

    A simple example to follow is vicuna11, with this block:
    ```
    elif prompt_type in [PromptType.vicuna11.value, str(PromptType.vicuna11.value),
                         PromptType.vicuna11.name]:
        preprompt = """A chat between a curious user and an artificial intelligence assistant. The assistant gives helpful, detailed, and polite answers to the user's questions. """ if not (
                chat and reduced) else ''
        start = ''
        promptB = promptA = '%s%s' % (preprompt, start)
        eos = '</s>'
        PreInstruct = """USER: """
        PreInput = None
        PreResponse = """ASSISTANT:"""
        terminate_response = [PreResponse]
        chat_sep = ' '
        chat_turn_sep = eos
        humanstr = PreInstruct
        botstr = PreResponse

        if making_context:
            # when making context, want it to appear as-if LLM generated, which starts with space after :
            PreResponse = PreResponse + ' '
        else:
            # normally LLM adds space after this, because was how trained.
            # if add space here, non-unique tokenization will often make LLM produce wrong output
            PreResponse = PreResponse
    ```
    You can start by changing each thing that appears in the model card that tells about the prompting.  You can always ask for help in a GitHub issue or Discord.

In either case, if the model card doesn't have that information, you'll need to ask around. In some cases, prompt information is included in their pipeline file or in a GitHub repository associated with the model with training of inference code. It may also be the case that the model builds upon another, and you should look at the original model card.  You can also  ask in the community section on Hugging Face for that model card.

### Migrate chroma < 0.4 to new >= 0.4

* Setup env
```bash
pip uninstall pydantic chromadb -y
pip install pydantic==1.10.15 chromadb==0.4.3 chroma-migrate --upgrade
```
* Run tool
```bash
chroma-migrate
```
Pick duckdb, pick from persistent directory, then choose the directory like `db_dir_UserData`, then choose new name of `db_dir_UserData_mig` and let migration complete
* Copy the `db_dir_UserData/embed_info` to new directory.
* Remove or move away old directory (`db_dir_UserData`).
* Use `mv db_dir_UserData_mig db_dir_UserData`
* Run h2oGPT as before


### Add new Embedding Model

This section describes how to add a new embedding model.

- The `--use_openai_embedding` option set to `True` or `False` controls whether to use OpenAI embedding.

- `--hf_embedding_model` set to some HuggingFace model name sets that as embedding model if not using OpenAI

- The setting `--migrate_embedding_model` set to `True` or `False` specifies whether to migrate to new chosen embeddings or stick with existing/original embedding for a given database

- The option `--cut_distance` as float specifies the distance above which to avoid using document sources.  The default is 1.64, tuned for  Mini and instructor-large. You can pass `--cut_distance=100000` to avoid any filter. For example:

  ```bash
  python generate.py --base_model=h2oai/h2ogpt-4096-llama2-13b-chat  --score_model=None --langchain_mode='UserData' --user_path=user_path --use_auth_token=True --hf_embedding_model=BAAI/bge-large-en --cut_distance=1000000
  ```

To run the embedding model on the CPU, use options like:
```bash
python generate.py --base_model=llama --pre_load_embedding_model=True --embedding_gpu_id=cpu --cut_distance=10000 --hf_embedding_model=BAAI/bge-base-en-v1.5 --score_model=None --metadata_in_context=None
```
The change of embedding model type is optional, but recommended so the model is smaller. That's because it takes about 0.3seconds per chunk on my i9 using instructor-large. That's why you probably want to use a smaller bge model of much smaller size like above. E.g. 90 seconds for 270 chunks. But with bge base above it only takes 20 seconds, so about 4x faster.

The change of cut distance is required for other arbitrary models since the distance is not normalized for each model.

See [Embedding Leaderboard](https://huggingface.co/spaces/mteb/leaderboard) for other options for smaller size that are still quite accurate, where smaller should be faster on CPU.

Also review the low memory documentation for other low memory options.

### System Prompting

Some models explicitly take a system prompt (in the raw prompt or via some chat API).  However, some models have no system prompt, in which case by default with `--allow_chat_system_prompt=True`, we fill conversation history with a [prompt-response pair](../src/enums.py) for `user_prompt_for_fake_system_prompt` to replace the system_prompt, which often works well.

For most models, one can speak for model, i.e. `I am a chatbot who can't help but talk about cars every time I speak.`, instead of `You ...`, even if often model card's (like for `zephyr`) give example as `You ...`.

However, models vary quite a bit in whether or how they respond to system prompts even if supposedly accept.  E.g. `zephyr` with `--prompt_type=zephyr` is valid prompt, but `zephyr0` allows the system prompt to be listened to more.  So one can explore variations in the strictly correct prompt to expose more from model in some cases.

In some cases, longer system prompts help, but it may also hurt for some models.  A system prompt that works well is something reasonable that connects the model (being a chatbot it knows) to what it is, e.g. `I am a friendly chatbot who always responds in the style of a cute pixie who talks like a pixie.`.   However, some models (like Claude) will always respond a certain way for some questions, like `Who are you?` regardless of any system prompting (for Claude done via chat history, since raw no-prefix prompting used by LangChain is strongly ignored).

### In-Context learning via Prompt Engineering

For arbitrary tasks, using uncensored models like [Falcon 40 GM](https://huggingface.co/h2oai/h2ogpt-gm-oasst1-en-2048-falcon-40b-v2) is recommended. If censored is ok, then [LLama-2 Chat](https://huggingface.co/h2oai/h2ogpt-4096-llama2-70b-chat) are ok. Choose model size according to your system specs.

For the UI, CLI, or EVAL, this means editing the `System Pre-Context` text box in expert settings.  When starting h2oGPT, you can pass `--system_prompt` to give a model a system prompt if it supports that, `--context` to pre-append some raw context, `--chat_conversation` to pre-append a conversation for instruct/chat models, `--text_context_list` to fill context up to possible allowed `max_seq_len` with strings, with first most relevant to appear near prompt, or `--iinput` for a default input (to instruction for pure instruct models) choice.

Or for API, you can pass the `context` variable. This can be filled with arbitrary things, including actual conversations to prime the model, although if a conversation then you need to put in prompts as follows:
```python
from gradio_client import Client
import ast

HOST_URL = "http://localhost:7860"
client = Client(HOST_URL)

# string of dict for input
prompt = 'Who are you?'
# falcon, but falcon7B is not good at this:
#context = """<|answer|>I am a pixie filled with fairy dust<|endoftext|><|prompt|>What kind of pixie are you?<|endoftext|><|answer|>Magical<|endoftext|>"""
# LLama2 7B handles this well:
context = """[/INST] I am a pixie filled with fairy dust </s><s>[INST] What kind of pixie are you? [/INST] Magical"""
kwargs = dict(instruction_nochat=prompt, context=context)
res = client.predict(str(dict(kwargs)), api_name='/submit_nochat_api')

# string of dict for output
response = ast.literal_eval(res)['response']
print(response)
```
For example, see: https://github.com/h2oai/h2ogpt/blob/d3334233ca6de6a778707feadcadfef4249240ad/tests/test_prompter.py#L47 .

Note that even if the prompting is not perfect or matches the model, smarter models will still do quite well, as long as you give their answers as part of context.

If you just want to pre-append a conversation, then use `chat_conversation` instead and h2oGPT will generate the context for the given instruct/chat model:
```python
from gradio_client import Client
import ast

HOST_URL = "http://localhost:7860"
client = Client(HOST_URL)

# string of dict for input
prompt = 'Who are you?'
chat_conversation = [("Who are you?", "I am a pixie filled with fairy dust"), ("What kind of pixie are you?", "Magical")]
kwargs = dict(instruction_nochat=prompt, chat_conversation=chat_conversation)
res = client.predict(str(dict(kwargs)), api_name='/submit_nochat_api')

# string of dict for output
response = ast.literal_eval(res)['response']
print(response)
```

Note that when providing `context`, `chat_conversation`, and `text_context_list`, the order in which they are integrated into the document Q/A prompting is: `context` first, followed by `chat_conversation`, and finally `text_context_list`. A `system_prompt` can also be passed, which can overpower any `context` or `chat_conversation` depending upon details.

### Token access to Hugging Face models:

Related to transformers.  There are two independent ways to do this (choose one):
* Use ENV:
    ```
    export HUGGING_FACE_HUB_TOKEN=<token goes here>
    ```
    token starts with `hf_` usually.  Then start h2oGPT like normal.
  See [Hugging Face ENV documentation](https://huggingface.co/docs/huggingface_hub/package_reference/environment_variables) for other environment variables.
* Use cli tool:
    ```bash
    huggingface-cli login
    ```
    in repo.  Then add to generate.py:
    ```
    python generate.py --use_auth_token=True ...
    ```
  See [Hugging Face Access Tokens](https://huggingface.co/docs/hub/security-tokens) for more details.

### Low-memory mode

* Use quantized models like GGUF, AWQ, GPTQ, or bitsandbytes 4-bit
* Use CPU for embedding model (`--pre_load_embedding_model=True --embedding_gpu_id=cpu`)
* Use smaller embedding model (`--cut_distance=10000 --hf_embedding_model=BAAI/bge-base-en-v1.5`)
* Disable score model (`--score_model=None`)
* Disable TTS and STT and ASR (`--enable_tts=False --enable_stt=False --enable_transcriptions=False`)
* Ensure only using main GPU with most memory if have mixed GPUs (`CUDA_VISIBLE_DEVICES=0` or `--use_gpu_id=0`)
* Ensure use all GPUs if have multiple GPUs (`--use_gpu_id=False`)
* Limit the sequence length (`--max_seq_len=4096`)
* For GGUF models limit number of model layers put onto GPU (`--n_gpu_layers=10`)
* Avoid metadata in context (`--metadata_in_context=None`)
* Lower chunks (`--chunk-size=128`)
* Small batch sizes for embedding: (ENV `CHROMA_MAX_BATCH_SIZE=100`)
* Lower number of documetns in context (`--top_k_docs=3`)
* Use smaller quantized model like Q4 instead of Q5 or Q6 from TheBloke (`--base_model=https://huggingface.co/TheBloke/Mistral-7B-Instruct-v0.2-GGUF/resolve/main/mistral-7b-instruct-v0.2.Q4_K_M.gguf --prompt_type=mistral`)

Combining these together in some middle-ground way that is reasonable for not too many documents but good speed on GPU is:
```bash
CUDA_VISIBLE_DEVICES=0 python generate.py --score_model=None --base_model=https://huggingface.co/TheBloke/Mistral-7B-Instruct-v0.2-GGUF/resolve/main/mistral-7b-instruct-v0.2.Q4_K_M.gguf --prompt_type=mistral --max_seq_len=2048 --max_new_tokens=128 --top_k_docs=3 --metadata_in_context=False --chunk-size=128 --add_disk_models_to_ui=False --pre_load_embedding_model=True --embedding_gpu_id=cpu --cut_distance=10000 --hf_embedding_model=BAAI/bge-base-en-v1.5
```
Add `--cli=True` for CLI mode or `--langchain_mode=UserData` for accessing UserData documents immediately (good for CLI where can't switch at runtime).

#### Other low-memory examples

If you can do 4-bit, then do:
```bash
python generate.py --base_model=TheBloke/Mistral-7B-Instruct-v0.2-GGUF --hf_embedding_model=sentence-transformers/all-MiniLM-L6-v2 --prompt_type=mistral --score_model=None --load_4bit=True --langchain_mode='UserData' --enable_tts=False --enable_stt=False --enable_transcriptions=False --max_seq_len=2048 --top_k_docs=3 --metadata_in_context=None
```
which uses about 9GB.  But still uses embedding model on GPU.

For some models, you can restrict the use of context to use less memory.  This does not work for long context models trained with static/linear RoPE scaling, for which the full static scaling should be used.  Otherwise, e.g. for LLaMa-2 you can use
```bash
python generate.py --base_model='llama' --prompt_type=llama2 --score_model=None --langchain_mode='UserData' --user_path=user_path --model_path_llama=https://huggingface.co/TheBloke/Llama-2-7b-Chat-GGUF/resolve/main/llama-2-7b-chat.Q6_K.gguf --max_seq_len=2048 --enable_tts=False --enable_stt=False --enable_transcriptions=False --top_k_docs=3 --metadata_in_context=None
```
even though normal value is `--max_seq_len=4096` if the option is not passed as inferred from the model `config.json`.

Also try smaller GGUF models for GPU, e.g.:
```bash
python generate.py --base_model=https://huggingface.co/TheBloke/Mistral-7B-Instruct-v0.2-GGUF/resolve/main/mistral-7b-instruct-v0.2.Q4_K_M.gguf --prompt_type=zephyr --hf_embedding_model=sentence-transformers/all-MiniLM-L6-v2 --score_model=None --llamacpp_dict="{'n_gpu_layers':10}" --max_seq_len=1024 --enable_tts=False --enable_stt=False --enable_transcriptions=False --top_k_docs=3 --metadata_in_context=None
```
This only uses 2GB of GPU even during usage, but will be significantly slower if you use GPU with only 10 layers instead of default.  You can vary the model size from [TheBloke](https://huggingface.co/TheBloke/zephyr-7B-beta-GGUF/tree/main) and offloading to optimize your experience.

On CPU case, a good model that's still low memory is to run:
```bash
python generate.py --base_model='llama' --prompt_type=llama2 --hf_embedding_model=sentence-transformers/all-MiniLM-L6-v2 --langchain_mode=UserData --user_path=user_path --enable_tts=False --enable_stt=False --enable_transcriptions=False --top_k_docs=3 --metadata_in_context=None
```
Ensure to vary `n_gpu_layers` at CLI or in UI to smaller values to reduce offloading for smaller GPU memory boards.

To run the embedding model on the CPU, use options like:
```bash
python generate.py --base_model=llama --pre_load_embedding_model=True --embedding_gpu_id=cpu --cut_distance=10000 --hf_embedding_model=BAAI/bge-base-en-v1.5 --score_model=None --enable_tts=False --enable_stt=False --enable_transcriptions=False --top_k_docs=3 --metadata_in_context=None
```
The change of embedding model type is optional, but recommended so the model is smaller. That's because it takes about 0.3seconds per chunk on my i9 using instructor-large. That's why you probably want to use a smaller bge model of much smaller size like above. E.g. 90 seconds for 270 chunks. But with bge base above it only takes 20 seconds, so about 4x faster.

All together, one might do for a good 7B model using AWQ (4-bit) quantization with embedding model on CPU:
```bash
CUDA_VISIBLE_DEVICES=0 python generate.py --base_model=TheBloke/openchat-3.5-1210-AWQ --pre_load_embedding_model=True --embedding_gpu_id=cpu --cut_distance=10000 --hf_embedding_model=BAAI/bge-base-en-v1.5 --score_model=None --enable_tts=False --enable_stt=False --enable_transcriptions=False --max_seq_len=4096 --top_k_docs=3 --metadata_in_context=None
```
This uses about 7.2GB memory during usage of short questions.  Or use GGUF to control GPU offloading for more minimal GPU usage:
```bash
CUDA_VISIBLE_DEVICES=0 python generate.py --base_model=https://huggingface.co/TheBloke/zephyr-7B-beta-GGUF/resolve/main/zephyr-7b-beta.Q2_K.gguf --prompt_type=zephyr  --pre_load_embedding_model=True --embedding_gpu_id=cpu --cut_distance=10000 --hf_embedding_model=BAAI/bge-base-en-v1.5 --score_model=None --llamacpp_dict="{'n_gpu_layers':10}" --max_seq_len=1024 --enable_tts=False --enable_stt=False --enable_transcriptions=False --top_k_docs=3 --metadata_in_context=None
```
This uses about 2.3GB of GPU memory during usage of short questions.  But it will be slower due to only offloading 10 layers.

### ValueError: ...offload....

```
The current `device_map` had weights offloaded to the disk. Please provide an `offload_folder` for them. Alternatively, make sure you have `safetensors` installed if the model you are using offers
the weights in this format.
```

If you see this error, then you either have insufficient GPU memory or insufficient CPU memory.  E.g. for 6.9B model one needs minimum of 27GB free memory.

### TypeError: Chroma.init() got an unexpected keyword argument 'anonymized_telemetry'

Please check your version of langchain vs. the one in requirements.txt.  Somehow the wrong version is installed.  Try to install the correct one.

### bitsandbytes CUDA error
  ```text
  CUDA Setup failed despite GPU being available. Please run the following command to get more information:
  E               
  E                       python -m bitsandbytes
  E               
  E                       Inspect the output of the command and see if you can locate CUDA libraries. You might need to add them
  E                       to your LD_LIBRARY_PATH. If you suspect a bug, please take the information from python -m bitsandbytes
  E                       and open an issue at: https://github.com/TimDettmers/bitsandbytes/issues
  ```

Ensure you have cuda version supported by bitsandbytes, e.g. in Ubuntu:
```text
sudo update-alternatives --display cuda
sudo update-alternatives --config cuda
```
and ensure you choose CUDA 12.1 if using bitsandbytes 0.39.0 since that is last version it supports.  Or upgrade bitsandbytes if that works.  Or uninstall bitsandbytes to remove 4-bit and 8-bit support, but that will also avoid the error. 

### Multiple GPUs

Automatic sharding can be enabled with `--use_gpu_id=False`.  This is disabled by default, as in rare cases torch hits a bug with `cuda:x cuda:y mismatch`.  E.g. to use GPU IDs 0 and 3, one can run:
```bash
export HUGGING_FACE_HUB_TOKEN=<hf_...>
export CUDA_VISIBLE_DEVICES="0,3"
export GRADIO_SERVER_PORT=7860
python generate.py \
          --base_model=meta-llama/Llama-2-7b-chat-hf \
          --prompt_type=llama2 \
          --max_max_new_tokens=4096 \
          --max_new_tokens=1024 \
          --use_gpu_id=False \
          --save_dir=save7b \
          --score_model=None \
          --use_auth_token="$HUGGING_FACE_HUB_TOKEN"
```
where `use_auth_token` has been set as required for LLaMa2.

### Larger models require more GPU memory

Depending on available GPU memory, you can load differently sized models. For multiple GPUs, automatic sharding can be enabled with `--use_gpu_id=False`, but this is disabled by default since cuda:x cuda:y mismatches can occur.

For GPUs with at least 9GB of memory, one can do 4-bit quantization like:
```bash
python generate.py --base_model=HuggingFaceH4/zephyr-7b-beta --load_4bit=True
```

### CPU with no AVX2 or using LLaMa.cpp

For GPT4All based models, require AVX2, unless one recompiles that project on your system.  Until then, use llama.cpp models instead.

So we recommend downloading models from [TheBloke](https://huggingface.co/TheBloke) that are version 3 quantized ggml files to work with latest llama.cpp.  See main [README.md](README_CPU.md).

The following example is for the base LLaMa model, not instruct-tuned, so it is not recommended for chatting.  It just gives an example of how to quantize if you are an expert.

Compile the llama model on your system by following the [instructions](https://github.com/ggerganov/llama.cpp#build) and [llama-cpp-python](https://github.com/abetlen/llama-cpp-python), e.g. for Linux:
```bash
git clone https://github.com/ggerganov/llama.cpp
cd llama.cpp
make clean
make LLAMA_OPENBLAS=1
```
on CPU, or for GPU:
```bash
git clone https://github.com/ggerganov/llama.cpp
cd llama.cpp
make clean
make LLAMA_CUBLAS=1
```
etc. following different [scenarios](https://github.com/ggerganov/llama.cpp#build).

Then:
```bash
# obtain the original LLaMA model weights and place them in ./models, i.e. models should contain:
# 65B 30B 13B 7B tokenizer_checklist.chk tokenizer.model

# install Python dependencies
conda create -n llamacpp -y
conda activate llamacpp
conda install python=3.10 -y
pip install -r requirements.txt

# convert the 7B model to ggml FP16 format
python convert.py models/7B/

# quantize the model to 4-bits (using q4_0 method)
./quantize ./models/7B/ggml-model-f16.bin ./models/7B/ggml-model-q4_0.bin q4_0

# test by running the inference
./main -m ./models/7B/ggml-model-q4_0.bin -n 128
```
then pass run like (assumes version 3 quantization):
```bash
python generate.py --base_model=llama --model_path_llama=./models/7B/ggml-model-q4_0.bin
```
or wherever you placed the model with the path pointing to wherever the files are located (e.g. link from h2oGPT repo to llama.cpp repo folder), e.g.
```bash
cd ~/h2ogpt/
ln -s ~/llama.cpp/models/* .
```
then run h2oGPT like:
```bash
python generate.py --base_model='llama' --langchain_mode=UserData --user_path=user_path
```

### Is this really a GGML file? Or Using version 2 quantization files from GPT4All that are LLaMa based

If hit error:
```text
Found model file.
llama.cpp: loading model from ./models/7B/ggml-model-q4_0.bin
error loading model: unknown (magic, version) combination: 67676a74, 00000003; is this really a GGML file?
llama_init_from_file: failed to load model
LLAMA ERROR: failed to load model from ./models/7B/ggml-model-q4_0.bin
```
then note that llama.cpp upgraded to version 3, and we use llama-cpp-python version that supports only that latest version 3.  GPT4All does not support version 3 yet.  If you want to support older version 2 llama quantized models, then do:
```bash
pip install --force-reinstall --ignore-installed --no-cache-dir llama-cpp-python==0.1.73
```
to go back to the prior version.  Or specify the model using GPT4All, run:
```bash
python generate.py --base_model=gpt4all_llama  --model_path_gpt4all_llama=./models/7B/ggml-model-q4_0.bin
```
assuming that file is from version 2 quantization.

### not enough memory: you tried to allocate 590938112 bytes.

    If one sees: 
    ```
    RuntimeError: [enforce fail at ..\c10\core\impl\alloc_cpu.cpp:72] data. DefaultCPUAllocator: not enough memory: you tried to allocate 590938112 bytes.
    ```
    then probably CPU has insufficient memory to handle the model.  Try GGUF/GGML.

### WARNING: failed to allocate 258.00 MB of pinned memory: out of memory

    If you see:
    ```
    Warning: failed to VirtualLock 17825792-byte buffer (after previously locking 1407303680 bytes): The paging file is too small for this operation to complete.
    
    WARNING: failed to allocate 258.00 MB of pinned memory: out of memory
    Traceback (most recent call last):
    ```
    then you have insufficient pinned memory on your GPU.  You can disable pinning by setting this env before launching h2oGPT:
* Linux:
    ```
    export GGML_CUDA_NO_PINNED=1
    ```
* Windows:
    ```
    setenv GGML_CUDA_NO_PINNED=1
    ```


### I get the error: `The model 'OptimizedModule' is not supported for . Supported models are ...`

This warning can be safely ignored.

### What ENVs can I pass to control h2oGPT?

   - `SAVE_DIR`: Local directory to save logs to,
   - `ADMIN_PASS`: Password to access system info, logs, or push to aws s3 bucket,
   - `AWS_BUCKET`: AWS bucket name to push logs to when have admin access,
   - `AWS_SERVER_PUBLIC_KEY`: AWS public key for pushing logs to when have admin access,
   - `AWS_SERVER_SECRET_KEY`: AWS secret key for pushing logs to when have admin access,
   - `HUGGING_FACE_HUB_TOKEN`: Read or write HF token for accessing private models,
   - `LANGCHAIN_MODE`: LangChain mode, overrides CLI,
   - `SCORE_MODEL`: HF model to use for scoring prompt-response pairs, `None` for no scoring of responses,
   - `HEIGHT`: Height of Chat window,
   - `allow_upload_to_user_data`: Whether to allow uploading to Shared UserData,
   - `allow_upload_to_my_data`: Whether to allow uploading to Personal MyData,
   - `HEIGHT`: Height of Chat window,
   - `HUGGINGFACE_SPACES`: Whether on public A10G 24GB HF spaces, sets some low-GPU-memory defaults for public access to avoid GPU memory abuse by model switching, etc.
   - `HF_HOSTNAME`: Name of HF spaces for purpose of naming log files,
   - `GPT_H2O_AI`: Whether on public 48GB+ GPU instance, sets some defaults for public access to avoid GPU memory abuse by model switching, etc.,
   - `CONCURRENCY_COUNT`: Number of concurrency users to gradio server (1 is fastest since LLMs tend to consume all GPU cores, but 2-4 is best to avoid any single user waiting too long to get response)
   - `API_OPEN`: Whether API access is visible,
   - `ALLOW_API`: Whether to allow API access,
   - `CUDA_VISIBLE_DEVICES`: Standard list of CUDA devices to make visible.
   - `PING_GPU`: ping GPU every few minutes for full GPU memory usage by torch, useful for debugging OOMs or memory leaks
   - `H2OGPT_BASE_PATH`: Choose base folder for all files except personal/scratch files
   - `LLAMACPP_PATH`: Choose directory where url downloads for llama models are kept.
These can be useful on HuggingFace spaces, where one sets secret tokens because CLI options cannot be used.

> **_NOTE:_**  Scripts can accept different environment variables to control query arguments. For instance, if a Python script takes an argument like `--load_8bit=True`, the corresponding ENV variable would follow this format: `H2OGPT_LOAD_8BIT=True` (regardless of capitalization). It is important to ensure that the environment variable is assigned the exact value that would have been used for the script's query argument.

### How to run functions in src from Python interpreter

E.g.
```python
import sys
sys.path.append('src')
from src.gpt_langchain import get_supported_types
non_image_types, image_types, video_types = get_supported_types()
print(non_image_types)
print(image_types)
for x in image_types:
    print('   - `.%s` : %s Image (optional),' % (x.lower(), x.upper()))
# unused in h2oGPT:
print(video_types)
```

### GPT4All not producing output.

Please contact GPT4All team.  Even a basic test can give empty result.
```python
>>> from gpt4all import GPT4All as GPT4AllModel
>>> m = GPT4AllModel('ggml-gpt4all-j-v1.3-groovy.bin')
Found model file.
gptj_model_load: loading model from '/home/jon/.cache/gpt4all/ggml-gpt4all-j-v1.3-groovy.bin' - please wait ...
gptj_model_load: n_vocab = 50400
gptj_model_load: n_ctx   = 2048
gptj_model_load: n_embd  = 4096
gptj_model_load: n_head  = 16
gptj_model_load: n_layer = 28
gptj_model_load: n_rot   = 64
gptj_model_load: f16     = 2
gptj_model_load: ggml ctx size = 5401.45 MB
gptj_model_load: kv self size  =  896.00 MB
gptj_model_load: ................................... done
gptj_model_load: model size =  3609.38 MB / num tensors = 285
>>> m.generate('Was Avogadro a  professor at the University of Turin?')

''
>>>
```
Also, the model tends to not do well when input has new lines, spaces or `<br>` work better.
This does not seem to be an issue with h2oGPT.

### Commercial viability

Open-source means the models are not proprietary and are available to download.  In addition, the license for all of our non-research models is Apache V2, which is a fully permissive license.  Some licenses for other open-source models are not fully permissive, such as StabilityAI's models that are CC-BY-SA that require derivatives to be shared too.

We post models and license and data origin details on our huggingface page: https://huggingface.co/h2oai (all models, except research ones, are fully permissive).  The foundational models we fine-tuned on, e.g. Pythia 6.9B, Pythia 12B, NeoX 20B, or Open-LLaMa checkpoints are fully commercially viable.  These foundational models are also listed on the huggingface page for each fine-tuned model.  Full training logs, source data, etc. are all provided for all models.  [GPT4All](https://github.com/nomic-ai/gpt4all) GPT_J is commercially viable, but other models may not be.  Any Meta based [LLaMa](https://github.com/facebookresearch/llama) based models are not commercially viable.

Data used to fine-tune are provided on the huggingface pages for each model.  Data for foundational models are provided on their huggingface pages.  Any models trained on GPT3.5 data like ShareGPT, Vicuna, Alpaca, etc. are not commercially viable due to ToS violations w.r.t. building competitive models.  Any research-based h2oGPT models based upon Meta's weights for LLaMa are not commercially viable.

Overall, we have done a significant amount of due diligence regarding data and model licenses to carefully select only fully permissive data and models for our models we license as Apache V2.  Outside our models, some "open-source" models like Vicuna, Koala, WizardLM, etc. are based upon Meta's weights for LLaMa, which is not commercially usable due to ToS violations w.r.t. non-competitive clauses well as research-only clauses.  Such models tend to also use data from GPT3.5 (ChatGPT), which is also not commercially usable due to ToS violations w.r.t. non-competitive clauses.  E.g. Alpaca data, ShareGPT data, WizardLM data, etc. all fall under that category. All open-source foundational models consume data from the internet, including the Pile or C4 (web crawl) that may contain objectionable material.  Future licenses w.r.t. new web crawls may change, but it is our understanding that existing data crawls would not be affected by any new licenses.  However, some web crawl data may contain pirated books.

### AMD support

Untested AMD support: Download and install [bitsandbytes on AMD](https://github.com/arlo-phoenix/bitsandbytes-rocm-5.6)

#### Disclaimers

Disclaimers and a ToS link are displayed to protect the app creators.

### What are the different prompt types? How does prompt engineering work for h2oGPT?

In general, all LLMs use strings as inputs for training/fine-tuning and generation/inference.
To manage a variety of possible language task types, we divide any such string into the following three parts:

- Instruction
- Input
- Response

Each of these three parts can be empty or non-empty strings, such as titles or newlines. In the end, all of these prompt parts are concatenated into one string. The magic is in the content of those substrings. This is called **prompt engineering**.

#### Summarization

For training a summarization task, we concatenate these three parts together:

- Instruction = `<INSTRUCTION>`
- Input = `'## Main Text\n\n'` + `<INPUT>`
- Response = `'\n\n## Summary\n\n'` + `<OUTPUT>`

For each training record, we take `<INPUT>` and `<OUTPUT>` from the summarization dataset (typically two fields/columns), place them into the appropriate position, and turn that record into
one long string that the model can be trained with: `'## Main Text\n\nLarge Language Models are Useful.\n\n## Summary\n\nLLMs rock.'`

At inference time, we will take the `<INPUT>` only and stop right after `'\n\n## Summary\n\n'` and the model will generate the summary
as the continuation of the prompt.


#### ChatBot

For a conversational chatbot use case, we use the following three parts:

- Instruction = `<INSTRUCTION>`
- Input = `'<human>: '` + `<INPUT>`
- Response = `'<bot>: '` + `<OUTPUT>`

And a training string could look like this: `'<human>: hi, how are you?<bot>: Hi, I am doing great. How can I help you?'`.
At inference time, the model input would be like this: `'<human>: Tell me a joke about snow flakes.<bot>: '`, and the model would generate the bot part.


### How should training data be prepared?

Training data (in `JSON` format) must contain at least one column that maps to `instruction`, `input` or `output`.
Their content will be placed into the `<INSTRUCTION>`, `<INPUT>`, and `<OUTPUT>` placeholders mentioned above.
The chosen `prompt_type` will fill in the strings in between to form the actual input into the model.
Any missing columns will lead to empty strings. Optional `--data_col_dict={'A': 'input', 'B': 'output'}` argument can
be used to map different column names into the required ones.

#### Examples

The following are examples of training records in `JSON` format.

- `human_bot` prompt type
```json
{
  "input": "Who are you?",
  "output": "My name is h2oGPT.",
  "prompt_type": "human_bot"
}
```

- `plain` version of `human_bot`, useful for longer conversations
```json
{
  "input": "<human>: Who are you?\n<bot>: My name is h2oGPT.\n<human>: Can you write a poem about horses?\n<bot>: Yes, of course. Here it goes...",
  "prompt_type": "plain"
}
```

- `summarize` prompt type
```json
{
  "instruction": "",
  "input": "Long long long text.",
  "output": "text.",
  "prompt_type": "summarize"
}
```

### Context length

Note that the total length of the text (that is, the input and output) the LLM can handle is limited by the so-called *context length*. For our current models, the context length is 2048 tokens. Longer context lengths are computationally more expensive due to the interactions between all tokens in the sequence.
A context length of 2048 means that for an input of, for example, 1900 tokens, the model will be able to create no more than 148 new tokens as part of the output.

For fine-tuning, if the average length of inputs is less than the context length, one can provide a `cutoff_len` of less than the context length to truncate inputs to this amount of tokens. For most instruction-type datasets, a cutoff length of 512 seems reasonable and provides nice memory and time savings.
For example, the `h2oai/h2ogpt-oasst1-512-20b` model was trained with a cutoff length of 512.

### Tokens

The following are some example tokens (from a total of ~50k), each of which is assigned a number:
```text
"osed": 1700,
"ised": 1701,
"================": 1702,
"ED": 1703,
"sec": 1704,
"Ġcome": 1705,
"34": 1706,
"ĠThere": 1707,
"Ġlight": 1708,
"Ġassoci": 1709,
"gram": 1710,
"Ġold": 1711,
"Ġ{#": 1712,
```
The model is trained with these specific numbers, so the tokenizer must be kept the same for training and inference/generation.
The input format doesn't change whether the model is in pretraining, fine-tuning, or inference mode, but the text itself can change slightly for better results, and that's called prompt engineering.

### Is h2oGPT multilingual?

Yes. Try it in your preferred language.

### What does 512 mean in the model name?

The number `512` in the model names indicates the cutoff lengths (in tokens) used for fine-tuning. Shorter values generally result in faster training and more focus on the last part of the provided input text (consisting of prompt and answer).

### Throttle GPUs in case of reset/reboot

```bash
(h2ogpt) jon@gpu:~$ sudo nvidia-smi -pl 250
Power limit for GPU 00000000:3B:00.0 was set to 250.00 W from 300.00 W.
Power limit for GPU 00000000:5E:00.0 was set to 250.00 W from 300.00 W.
Power limit for GPU 00000000:86:00.0 was set to 250.00 W from 300.00 W.
Power limit for GPU 00000000:AF:00.0 was set to 250.00 W from 300.00 W.
All done.
```



### Heterogeneous GPU systems

In case you get peer-to-peer related errors on non-homogeneous GPU systems, set this env var:
```
export NCCL_P2P_LEVEL=LOC
```


### Use Wiki data

The following example demonstrates how to use Wiki data:

```python
>>> from datasets import load_dataset
>>> wk = load_dataset("wikipedia", "20220301.en")
>>> wk
DatasetDict({
    train: Dataset({
        features: ['id', 'url', 'title', 'text'],
        num_rows: 6458670
    })
})
>>> sentences = ".".join(wk['train'][0]['text'].split('.')[0:2])
'Anarchism is a political philosophy and movement that is sceptical of authority and rejects all involuntary, coercive forms of hierarchy. Anarchism calls for the abolition of the state, which it holds to be unnecessary, undesirable, and harmful'
>>>
```

### Centos with llama-cpp-python

This may help to get llama-cpp-python to install

```bash
# remove old gcc
yum remove gcc yum remove gdb
# install scl-utils
sudo yum install scl-utils sudo yum install centos-release-scl
# find devtoolset-11
yum list all --enablerepo='centos-sclo-rh' | grep "devtoolset"
# install devtoolset-11-toolchain
yum install -y devtoolset-11-toolchain
# add gcc 11 to PATH by adding following script to /etc/profile
PATH=$PATH::/opt/rh/devtoolset-11/root/usr/bin export PATH sudo scl enable devtoolset-11 bash
# show gcc version and gcc11 is installed successfully.
gcc --version
export FORCE_CMAKE=1
export CMAKE_ARGS=-DLLAMA_OPENBLAS=on
pip install llama-cpp-python --no-cache-dir
```


## Known issues

### nginx and K8s multi-pod support

Gradio 4.x.y fails to support K8s multi-pod use. Specifically, the Gradio client on one pod can't reach a Gradio server on a nearby pod. For more information, see https://github.com/gradio-app/gradio/issues/6920 and https://github.com/gradio-app/gradio/issues/7317.

Workaround: Use gradio 3.50.2 and `gradio_client` 0.6.1 by commenting in or out relevant lines in `requirements.txt` and `reqs_optional/reqs_constraints.txt`, and comment out `gradio_pdf` in `reqs_optional/requirements_optional_langchain.txt`, i.e.
```bash
pip uninstall gradio gradio_client gradio_pdf -y
pip install gradio==3.50.2
```
If you experience spontaneous crashes via OS killer, then use gradio 3.50.1 instead:
```bash
pip uninstall gradio gradio_client gradio_pdf -y
pip install gradio==3.50.1
```

### llama.cpp + Audio streaming (XTTS model) failure

```text
CUDA error: an illegal memory access was encountered
```

With upgrade to llama_cpp_python 0.2.76 for faster performance and other bug fixes, thread safety is worse.  So cannot do audio streaming + GGUF streaming at same time.  See: https://github.com/ggerganov/llama.cpp/issues/3960.

A temporary workaround is present in h2oGPT, whereby the XTTS model (not the Microsoft TTS model) and llama.cpp models are not used at the same time. This leads to more delays in streaming for text + audio, but not too bad a result.

Other workarounds:

* Workaround 1: Use inference server like oLLaMa, vLLM, gradio inference server, etc.  as described [below](FAQ.md#running-ollama-vs-h2ogpt-as-inference-server).

* Workaround 2: Follow normal directions for installation, but replace 0.2.76 with 0.2.26, e.g. for CUDA with Linux:
    ```bash
    pip uninstall llama_cpp_python llama_cpp_python_cuda -y
    export LLAMA_CUBLAS=1
    export CMAKE_ARGS="-DLLAMA_CUBLAS=on -DCMAKE_CUDA_ARCHITECTURES=all"
    export FORCE_CMAKE=1
    pip install llama_cpp_python==0.2.26 --no-cache-dir
    ```
    However, 0.2.26 runs about 16 tokens/sec on 3090Ti on i9 while 0.2.76 runs at 65 tokens/sec for exact same model and prompt.<|MERGE_RESOLUTION|>--- conflicted
+++ resolved
@@ -35,15 +35,11 @@
 ```
 You can use ` --openai_port=14365` like default for ollama if desired, then avoid passing `OLLAMA_HOST` below.  One can choose any other [image generation models](#image-generation) or [TTS models](#speech-to-text-stt-and-text-to_speech-tts) as well.
 
-<<<<<<< HEAD
 Add these if using h2oGPT for file ingestion:
 ```bash
 --function_server=True --function_server_port=5003 --function_api_key='EMPTY'
 ```
-=======
 Then run the Open Web UI docker command:
->>>>>>> 4df8ea91
-
 ```bash
 export api_key='EMPTY'
 docker run -d -p 3000:8080 -e WEBUI_NAME='h2oGPT' \
@@ -71,7 +67,6 @@
 ```
 Then go to `http://0.0.0.0:8080/` to see the UI (`--network host` changed port from 3000 -> 8080).
 
-<<<<<<< HEAD
 Or run as:
 ```bash
 # python env
@@ -111,10 +106,7 @@
 open-webui serve
 ```
 
-Note:  The first time you login to Open Web UI, that user will be admin user who can set defaults for various admin things, have admin panel to control user behavior and settings, etc.  Additional users will take the role the admin sets (by default, pending, which can be changed to user for anyone to login).
-=======
 Note: The first time you log in to Open Web UI, that user will be the admin user who can set defaults for various admin settings, access the admin panel to control user behavior and settings, etc. Additional users will take the role set by the admin (by default, pending, which can be changed to user for anyone to log in).
->>>>>>> 4df8ea91
 
 If you want to choose a specific model, that is not currently possible through h2oGPT, which uses its fixed single embedding model.  But this may be allowed in future and then one would set:
 ```bash
@@ -122,20 +114,8 @@
 -e RAG_EMBEDDING_MODEL_TRUST_REMOTE_CODE=True \
 ```
 
-<<<<<<< HEAD
 For TTS, if we detect a native OpenAI voice, we translate that into defaults for H2oGPT.  To choose a specific voice, one can go to settings and change Audio -> TTS -> OpenAI and Set Voice to `SLT (female)` (if using Microsoft TTS) or `Female AI Assistant` (if using Coqui TTS).  ENVs do not yet exist to control default voice, but the h2oai version of open-webui chooses OpenAI as default for STT and TTS so can use h2oGPT by default.
 
-#```bash
-#-e OPENAI_API_USER='user:password' \
-#```
-=======
-For TTS, if we detect a native OpenAI voice, we translate that into defaults for H2oGPT.  To choose a specific voice, you can go to settings and change Audio -> TTS -> OpenAI and Set Voice to `SLT (female)` (if using Microsoft TTS) or `Female AI Assistant` (if using Coqui TTS).  ENVs do not yet exist to control default voice, but they would be like:
-```bash
--e AUDIO_GENERATION_ENGINE='openai' \
--e AUDIO_GENERATION_VOICE='SLT (female)' \
--e OPENAI_API_USER='user:password' \
-```
->>>>>>> 4df8ea91
 See https://github.com/open-webui/open-webui/issues/2312.  The `OPENAI_API_USER` is not currently required since not using user-specific files at moment, but would be required if the Gradio server had authentication setup if h2oGPT was allowing access to files by Open Web UI.
 
 Flaws with Open Web UI:
