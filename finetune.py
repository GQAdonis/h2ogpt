--- conflicted
+++ resolved
@@ -53,13 +53,8 @@
     load_in_8bit=True,
     device_map=device_map,
 )
-<<<<<<< HEAD
-tokenizer = LlamaTokenizer.from_pretrained(
-    "decapoda-research/llama-7b-hf",
-)
-=======
-tokenizer = LlamaTokenizer.from_pretrained(BASE_MODEL, add_eos_token=True)
->>>>>>> fcdb143f
+
+tokenizer = LlamaTokenizer.from_pretrained(BASE_MODEL)
 
 tokenizer.pad_token_id = 0  # unk. we want this to be different from the eos token
 tokenizer.padding_side = "left"  # Allow batched inference
