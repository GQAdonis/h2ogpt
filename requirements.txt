--- conflicted
+++ resolved
@@ -10,9 +10,6 @@
 fire
 pytest
 nltk
-<<<<<<< HEAD
 neptune
-=======
 docutils
-pandoc
->>>>>>> 5709f63a
+pandoc