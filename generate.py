--- conflicted
+++ resolved
@@ -1588,15 +1588,12 @@
             yield dict(response=outr, sources=extra)
         if save_dir:
             extra_dict = gen_hyper_langchain.copy()
-            extra_dict.update(prompt_type=prompt_type, inference_server=inference_server,
-<<<<<<< HEAD
+            extra_dict.update(prompt_type=prompt_type,
+                              inference_server=inference_server,
                               langchain_mode=langchain_mode,
                               langchain_action=langchain_action,
-                              document_choice=document_choice)
-=======
-                              langchain_mode=langchain_mode, document_choice=document_choice,
+                              document_choice=document_choice,
                               num_prompt_tokens=num_prompt_tokens)
->>>>>>> 3c9214e4
             save_generate_output(prompt=query, output=outr, base_model=base_model, save_dir=save_dir,
                                  where_from='run_qa_db',
                                  extra_dict=extra_dict)
