--- conflicted
+++ resolved
@@ -22,18 +22,13 @@
 import fire
 import torch
 from peft import PeftModel
-from transformers import GenerationConfig, StoppingCriteriaList, AutoModel, TextIteratorStreamer
+from transformers import GenerationConfig, AutoModel, TextIteratorStreamer
 from accelerate import init_empty_weights, infer_auto_device_map
 
 from prompter import Prompter
 
-<<<<<<< HEAD
-from finetune import get_loaders, example_data_points, generate_prompt, inv_prompt_type_to_model_lower, human, bot
+from finetune import get_loaders, example_data_points, generate_prompt, inv_prompt_type_to_model_lower
 from stopping import get_stopping
-=======
-from finetune import get_loaders, example_data_points, generate_prompt, inv_prompt_type_to_model_lower
-from stopping import StoppingCriteriaSub
->>>>>>> be9cbb26
 
 eval_extra_columns = ['prompt', 'response', 'score']
 
@@ -839,55 +834,7 @@
     if chat:
         # override, ignore user change
         num_return_sequences = 1
-<<<<<<< HEAD
-    stopping_criteria = get_stopping(prompt_type, human, bot, tokenizer, device)
-=======
-    if prompt_type in ['human_bot', 'instruct_vicuna', 'instruct_with_end']:
-        human = '<human>:'
-        bot = "<bot>:"
-        if prompt_type == 'human_bot':
-            # encounters = [prompt.count(human) + 1, prompt.count(bot) + 1]
-            # stopping only starts once output is beyond prompt
-            # 1 human is enough to trigger, but need 2 bots, because very first view back will be bot we added
-            stop_words = [human, bot, '\n' + human, '\n' + bot]
-            encounters = [1, 2]
-        elif prompt_type == 'instruct_vicuna':
-            # even below is not enough, generic strings and many ways to encode
-            stop_words = [
-                '### Human:',
-                """
-### Human:""",
-                """
-### Human:
-""",
-                '### Assistant:',
-                """
-### Assistant:""",
-                """
-### Assistant:
-""",
-            ]
-            encounters = [1, 2]
-        else:
-            # some instruct prompts have this as end, doesn't hurt to stop on it since not common otherwise
-            stop_words = ['### End']
-            encounters = [1]
-        stop_words_ids = [
-            tokenizer(stop_word, return_tensors='pt')['input_ids'].squeeze() for stop_word in stop_words]
-        # handle single token case
-        stop_words_ids = [x if len(x.shape) > 0 else torch.tensor([x]) for x in stop_words_ids]
-        stop_words_ids = [x for x in stop_words_ids if x.shape[0] > 0]
-        # avoid padding in front of tokens
-        if tokenizer.pad_token:
-            stop_words_ids = [x[1:] if x[0] == tokenizer.pad_token_id and len(x) > 1 else x for x in stop_words_ids]
-        # handle fake \n added
-        stop_words_ids = [x[1:] if y[0] == '\n' else x for x, y in zip(stop_words_ids, stop_words)]
-        # build stopper
-        stopping_criteria = StoppingCriteriaList([StoppingCriteriaSub(stops=stop_words_ids, encounters=encounters, device=device)])
-    else:
-        stopping_criteria = StoppingCriteriaList()
-
->>>>>>> be9cbb26
+    stopping_criteria = get_stopping(prompt_type, tokenizer, device)
     # help to avoid errors like:
     # RuntimeError: The size of tensor a (2048) must match the size of tensor b (2049) at non-singleton dimension 3
     # RuntimeError: expected scalar type Half but found Float
