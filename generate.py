import ast
import copy
import functools
import glob
import inspect
import queue
import sys
import os
import time
import traceback
import types
import typing
import warnings
from datetime import datetime
import filelock
import requests
import psutil
from requests import ConnectTimeout, JSONDecodeError
from urllib3.exceptions import ConnectTimeoutError, MaxRetryError, ConnectionError
from requests.exceptions import ConnectionError as ConnectionError2
from requests.exceptions import ReadTimeout as ReadTimeout2

if os.path.dirname(os.path.abspath(__file__)) not in sys.path:
    sys.path.append(os.path.dirname(os.path.abspath(__file__)))

os.environ['HF_HUB_DISABLE_TELEMETRY'] = '1'
os.environ['BITSANDBYTES_NOWELCOME'] = '1'
warnings.filterwarnings('ignore', category=UserWarning, message='TypedStorage is deprecated')

from enums import DocumentChoices, LangChainMode, no_lora_str, model_token_mapping, no_model_str, source_prefix, \
    source_postfix, LangChainAction
from loaders import get_loaders
from utils import set_seed, clear_torch_cache, save_generate_output, NullContext, wrapped_partial, EThread, get_githash, \
    import_matplotlib, get_device, makedirs, get_kwargs, start_faulthandler, get_hf_server, FakeTokenizer, remove

start_faulthandler()
import_matplotlib()

SEED = 1236
set_seed(SEED)

from typing import Union

import fire
import torch
from transformers import GenerationConfig, AutoModel, TextIteratorStreamer

from prompter import Prompter, inv_prompt_type_to_model_lower, non_hf_types, PromptType, get_prompt, generate_prompt
from stopping import get_stopping

eval_extra_columns = ['prompt', 'response', 'score']

langchain_modes = [x.value for x in list(LangChainMode)]

langchain_actions = [x.value for x in list(LangChainAction)]

scratch_base_dir = '/tmp/'


def main(
        load_8bit: bool = False,
        load_4bit: bool = False,
        load_half: bool = True,
        infer_devices: bool = True,
        base_model: str = '',
        tokenizer_base_model: str = '',
        lora_weights: str = "",
        gpu_id: int = 0,
        compile_model: bool = True,
        use_cache: bool = None,
        inference_server: str = "",
        prompt_type: Union[int, str] = None,
        prompt_dict: typing.Dict = None,

        model_lock: typing.List[typing.Dict[str, str]] = None,
        model_lock_columns: int = None,
        fail_if_cannot_connect: bool = False,

        # input to generation
        temperature: float = None,
        top_p: float = None,
        top_k: int = None,
        num_beams: int = None,
        repetition_penalty: float = None,
        num_return_sequences: int = None,
        do_sample: bool = None,
        max_new_tokens: int = None,
        min_new_tokens: int = None,
        early_stopping: Union[bool, str] = None,
        max_time: float = None,

        memory_restriction_level: int = None,
        debug: bool = False,
        save_dir: str = None,
        share: bool = True,
        local_files_only: bool = False,
        resume_download: bool = True,
        use_auth_token: Union[str, bool] = False,
        trust_remote_code: Union[str, bool] = True,
        offload_folder: str = "offline_folder",

        src_lang: str = "English",
        tgt_lang: str = "Russian",

        cli: bool = False,
        cli_loop: bool = True,
        gradio: bool = True,
        gradio_offline_level: int = 0,
        chat: bool = True,
        chat_context: bool = False,
        stream_output: bool = True,
        show_examples: bool = None,
        verbose: bool = False,
        h2ocolors: bool = True,
        height: int = 600,
        show_lora: bool = True,
        login_mode_if_model0: bool = False,
        block_gradio_exit: bool = True,
        concurrency_count: int = 1,
        api_open: bool = False,
        allow_api: bool = True,
        input_lines: int = 1,
        gradio_size: str = None,
        auth: typing.List[typing.Tuple[str, str]] = None,
        max_max_time=None,
        max_max_new_tokens=None,

        sanitize_user_prompt: bool = False,
        sanitize_bot_response: bool = False,

        extra_model_options: typing.List[str] = [],
        extra_lora_options: typing.List[str] = [],
        extra_server_options: typing.List[str] = [],

        score_model: str = 'OpenAssistant/reward-model-deberta-v3-large-v2',

        eval_filename: str = None,
        eval_prompts_only_num: int = 0,
        eval_prompts_only_seed: int = 1234,
        eval_as_output: bool = False,

        langchain_mode: str = 'Disabled',
        langchain_action: str = LangChainAction.QUERY.value,
        force_langchain_evaluate: bool = False,
        visible_langchain_modes: list = ['UserData', 'MyData'],
        visible_langchain_actions: list = langchain_actions.copy(),
        document_choice: list = [DocumentChoices.All_Relevant.name],
        user_path: str = None,
        detect_user_path_changes_every_query: bool = False,
        load_db_if_exists: bool = True,
        keep_sources_in_context: bool = False,
        db_type: str = 'chroma',
        use_openai_embedding: bool = False,
        use_openai_model: bool = False,
        hf_embedding_model: str = None,
        allow_upload_to_user_data: bool = True,
        allow_upload_to_my_data: bool = True,
        enable_url_upload: bool = True,
        enable_text_upload: bool = True,
        enable_sources_list: bool = True,
        chunk: bool = True,
        chunk_size: int = 512,
        top_k_docs: int = None,
        reverse_docs: bool = True,
        auto_reduce_chunks: bool = True,
        max_chunks: int = 100,
        n_jobs: int = -1,
        enable_captions: bool = True,
        captions_model: str = "Salesforce/blip-image-captioning-base",
        pre_load_caption_model: bool = False,
        caption_gpu: bool = True,
        enable_ocr: bool = False,
):
    """

    :param load_8bit: load model in 8-bit using bitsandbytes
    :param load_4bit: load model in 4-bit using bitsandbytes
    :param load_half: load model in float16
    :param infer_devices: whether to control devices with gpu_id.  If False, then spread across GPUs
    :param base_model: model HF-type name.  If use --base_model to preload model, cannot unload in gradio in models tab
    :param tokenizer_base_model: tokenizer HF-type name.  Usually not required, inferred from base_model.
    :param lora_weights: LORA weights path/HF link
    :param gpu_id: if infer_devices, then use gpu_id for cuda device ID, or auto mode if gpu_id != -1
    :param compile_model Whether to compile the model
    :param use_cache: Whether to use caching in model (some models fail when multiple threads use)
    :param inference_server: Consume base_model as type of model at this address
                             Address can be text-generation-server hosting that base_model
                             e.g. python generate.py --inference_server="http://192.168.1.46:6112" --base_model=h2oai/h2ogpt-oasst1-512-12b
                             Or Address can be "openai_chat" or "openai" for OpenAI API
                             e.g. python generate.py --inference_server="openai_chat" --base_model=gpt-3.5-turbo
                             e.g. python generate.py --inference_server="openai" --base_model=text-davinci-003
    :param prompt_type: type of prompt, usually matched to fine-tuned model or plain for foundational model
    :param prompt_dict: If prompt_type=custom, then expects (some) items returned by get_prompt(..., return_dict=True)
    :param model_lock: Lock models to specific combinations, for ease of use and extending to many models
           Only used if gradio = True
           List of dicts, each dict has base_model, tokenizer_base_model, lora_weights, inference_server, prompt_type, and prompt_dict
           If all models have same prompt_type, and prompt_dict, can still specify that once in CLI outside model_lock as default for dict
           Can specify model_lock instead of those items on CLI
           As with CLI itself, base_model can infer prompt_type and prompt_dict if in prompter.py.
             Also, tokenizer_base_model and lora_weights are optional.
             Also, inference_server is optional if loading model from local system.
           All models provided will automatically appear in compare model mode
           Model loading-unloading and related choices will be disabled.  Model/lora/server adding will be disabled
    :param model_lock_columns: How many columns to show if locking models (and so showing all at once)
           If None, then defaults to up to 3
           if -1, then all goes into 1 row
           Maximum value is 4 due to non-dynamic gradio rendering elements
    :param fail_if_cannot_connect: if doing model locking (e.g. with many models), fail if True.  Otherwise ignore.
           Useful when many endpoints and want to just see what works, but still have to wait for timeout.
    :param temperature: generation temperature
    :param top_p: generation top_p
    :param top_k: generation top_k
    :param num_beams: generation number of beams
    :param repetition_penalty: generation repetition penalty
    :param num_return_sequences: generation number of sequences (1 forced for chat)
    :param do_sample: generation sample
    :param max_new_tokens: generation max new tokens
    :param min_new_tokens: generation min tokens
    :param early_stopping: generation early stopping
    :param max_time: maximum time to allow for generation
    :param memory_restriction_level: 0 = no restriction to tokens or model, 1 = some restrictions on token 2 = HF like restriction 3 = very low memory case
    :param debug: enable debug mode
    :param save_dir: directory chat data is saved to
    :param share: whether to share the gradio app with sharable URL
    :param local_files_only: whether to only use local files instead of doing to HF for models
    :param resume_download: whether to resume downloads from HF for models
    :param use_auth_token: whether to use HF auth token (requires CLI did huggingface-cli login before)
    :param trust_remote_code: whether to use trust any code needed for HF model
    :param offload_folder: path for spilling model onto disk
    :param src_lang: source languages to include if doing translation (None = all)
    :param tgt_lang: target languages to include if doing translation (None = all)
    :param cli: whether to use CLI (non-gradio) interface.
    :param cli_loop: whether to loop for CLI (False usually only for testing)
    :param gradio: whether to enable gradio, or to enable benchmark mode
    :param gradio_offline_level: > 0, then change fonts so full offline
           == 1 means backend won't need internet for fonts, but front-end UI might if font not cached
           == 2 means backend and frontend don't need internet to download any fonts.
           Note: Some things always disabled include HF telemetry, gradio telemetry, chromadb posthog that involve uploading.
           This option further disables google fonts for downloading, which is less intrusive than uploading,
           but still required in air-gapped case.  The fonts don't look as nice as google fonts, but ensure full offline behavior.
           Also set --share=False to avoid sharing a gradio live link.
    :param chat: whether to enable chat mode with chat history
    :param chat_context: whether to use extra helpful context if human_bot
    :param stream_output: whether to stream output from generate
    :param show_examples: whether to show clickable examples in gradio
    :param verbose: whether to show verbose prints
    :param h2ocolors: whether to use H2O.ai theme
    :param height: height of chat window
    :param show_lora: whether to show LORA options in UI (expert so can be hard to understand)
    :param login_mode_if_model0: set to True to load --base_model after client logs in, to be able to free GPU memory when model is swapped
    :param block_gradio_exit: whether to block gradio exit (used for testing)
    :param concurrency_count: gradio concurrency count (1 is optimal for LLMs)
    :param api_open: If False, don't let API calls skip gradio queue
    :param allow_api: whether to allow API calls at all to gradio server
    :param input_lines: how many input lines to show for chat box (>1 forces shift-enter for submit, else enter is submit)
    :param gradio_size: Overall size of text and spaces: "xsmall", "small", "medium", "large".
           Small useful for many chatbots in model_lock mode
    :param auth: gradio auth for launcher in form [(user1, pass1), (user2, pass2), ...]
                 e.g. --auth=[('jon','password')] with no spaces
    :param max_max_time: Maximum max_time for gradio slider
    :param max_max_new_tokens: Maximum max_new_tokens for gradio slider
    :param sanitize_user_prompt: whether to remove profanity from user input (slows down input processing)
    :param sanitize_bot_response: whether to remove profanity and repeat lines from bot output (about 2x slower generation for long streaming cases due to better_profanity being slow)
    :param extra_model_options: extra models to show in list in gradio
    :param extra_lora_options: extra LORA to show in list in gradio
    :param extra_server_options: extra servers to show in list in gradio
    :param score_model: which model to score responses (None means no scoring)
    :param eval_filename: json file to use for evaluation, if None is sharegpt
    :param eval_prompts_only_num: for no gradio benchmark, if using eval_filename prompts for eval instead of examples
    :param eval_prompts_only_seed: for no gradio benchmark, seed for eval_filename sampling
    :param eval_as_output: for no gradio benchmark, whether to test eval_filename output itself
    :param langchain_mode: Data source to include.  Choose "UserData" to only consume files from make_db.py.
           WARNING: wiki_full requires extra data processing via read_wiki_full.py and requires really good workstation to generate db, unless already present.
    :param langchain_action: Mode langchain operations in on documents.
            Query: Make query of document(s)
            Summarize_map_reduce: Summarize document(s) via map_reduce
            Summarize_all: Summarize document(s) using entire document at once
            Summarize_refine: Summarize document(s) using entire document, and try to refine before returning summary
    :param force_langchain_evaluate: Whether to force langchain LLM use even if not doing langchain, mostly for testing.
    :param user_path: user path to glob from to generate db for vector search, for 'UserData' langchain mode.
           If already have db, any new/changed files are added automatically if path set, does not have to be same path used for prior db sources
    :param detect_user_path_changes_every_query: whether to detect if any files changed or added every similarity search (by file hashes).
           Expensive for large number of files, so not done by default.  By default only detect changes during db loading.
    :param visible_langchain_modes: dbs to generate at launch to be ready for LLM
           Can be up to ['wiki', 'wiki_full', 'UserData', 'MyData', 'github h2oGPT', 'DriverlessAI docs']
           But wiki_full is expensive and requires preparation
           To allow scratch space only live in session, add 'MyData' to list
           Default: If only want to consume local files, e.g. prepared by make_db.py, only include ['UserData']
           FIXME: Avoid 'All' for now, not implemented
    :param visible_langchain_actions: Which actions to allow
    :param document_choice: Default document choice when taking subset of collection
    :param load_db_if_exists: Whether to load chroma db if exists or re-generate db
    :param keep_sources_in_context: Whether to keep url sources in context, not helpful usually
    :param db_type: 'faiss' for in-memory or 'chroma' or 'weaviate' for persisted on disk
    :param use_openai_embedding: Whether to use OpenAI embeddings for vector db
    :param use_openai_model: Whether to use OpenAI model for use with vector db
    :param hf_embedding_model: Which HF embedding model to use for vector db
           Default is instructor-large with 768 parameters per embedding if have GPUs, else all-MiniLM-L6-v1 if no GPUs
           Can also choose simpler model with 384 parameters per embedding: "sentence-transformers/all-MiniLM-L6-v2"
           Can also choose even better embedding with 1024 parameters: 'hkunlp/instructor-xl'
           We support automatically changing of embeddings for chroma, with a backup of db made if this is done
    :param allow_upload_to_user_data: Whether to allow file uploads to update shared vector db
    :param allow_upload_to_my_data: Whether to allow file uploads to update scratch vector db
    :param enable_url_upload: Whether to allow upload from URL
    :param enable_text_upload: Whether to allow upload of text
    :param enable_sources_list: Whether to allow list (or download for non-shared db) of list of sources for chosen db
    :param chunk: Whether to chunk data (True unless know data is already optimally chunked)
    :param chunk_size: Size of chunks, with typically top-4 passed to LLM, so neesd to be in context length
    :param top_k_docs: number of chunks to give LLM
    :param reverse_docs: whether to reverse docs order so most relevant is closest to question.
           Best choice for sufficiently smart model, and truncation occurs for oldest context, so best then too.
           But smaller 6_9 models fail to use newest context and can get stuck on old information.
    :param auto_reduce_chunks: Whether to automatically reduce top_k_docs to fit context given prompt
    :param max_chunks: If top_k_docs=-1, maximum number of chunks to allow
    :param n_jobs: Number of processors to use when consuming documents (-1 = all, is default)
    :param enable_captions: Whether to support captions using BLIP for image files as documents, then preloads that model
    :param captions_model: Which model to use for captions.
           captions_model: str = "Salesforce/blip-image-captioning-base",  # continue capable
           captions_model: str = "Salesforce/blip2-flan-t5-xl",   # question/answer capable, 16GB state
           captions_model: str = "Salesforce/blip2-flan-t5-xxl",  # question/answer capable, 60GB state
           Note: opt-based blip2 are not permissive license due to opt and Meta license restrictions
    :param pre_load_caption_model: Whether to preload caption model, or load after forking parallel doc loader
           parallel loading disabled if preload and have images, to prevent deadlocking on cuda context
           Recommended if using larger caption model
    :param caption_gpu: If support caption, then use GPU if exists
    :param enable_ocr: Whether to support OCR on images
    :return:
    """
    if base_model is None:
        base_model = ''
    if tokenizer_base_model is None:
        tokenizer_base_model = ''
    if lora_weights is None:
        lora_weights = ''
    if inference_server is None:
        inference_server = ''

    # listen to env if set
    model_lock = os.getenv('model_lock', str(model_lock))
    model_lock = ast.literal_eval(model_lock)

    if model_lock:
        assert gradio, "model_lock only supported for gradio=True"
        if len(model_lock) > 1:
            assert chat, "model_lock only works for multiple models for chat=True"
        assert not cli, "model_lock only supported for cli=False"
        assert not (not cli and not gradio), "model_lock only supported for eval (cli=gradio=False)"
        assert not base_model, "Don't specify model_lock and base_model"
        assert not tokenizer_base_model, "Don't specify model_lock and tokenizer_base_model"
        assert not lora_weights, "Don't specify model_lock and lora_weights"
        assert not inference_server, "Don't specify model_lock and inference_server"
        # assert not prompt_type, "Don't specify model_lock and prompt_type"
        # assert not prompt_dict, "Don't specify model_lock and prompt_dict"

    is_hf = bool(int(os.getenv("HUGGINGFACE_SPACES", '0')))
    is_gpth2oai = bool(int(os.getenv("GPT_H2O_AI", '0')))
    is_public = is_hf or is_gpth2oai  # multi-user case with fixed model and disclaimer
    if memory_restriction_level is None:
        memory_restriction_level = 2 if is_hf else 0  # 2 assumes run on 24GB consumer GPU
    else:
        assert 0 <= memory_restriction_level <= 3, "Bad memory_restriction_level=%s" % memory_restriction_level
    admin_pass = os.getenv("ADMIN_PASS")
    # will sometimes appear in UI or sometimes actual generation, but maybe better than empty result
    # but becomes unrecoverable sometimes if raise, so just be silent for now
    raise_generate_gpu_exceptions = True

    # allow set token directly
    use_auth_token = os.environ.get("HUGGINGFACE_API_TOKEN", use_auth_token)
    allow_upload_to_user_data = bool(
        int(os.environ.get("allow_upload_to_user_data", str(int(allow_upload_to_user_data)))))
    allow_upload_to_my_data = bool(int(os.environ.get("allow_upload_to_my_data", str(int(allow_upload_to_my_data)))))
    height = int(os.environ.get("HEIGHT", height))
    h2ocolors = bool(int(os.getenv('h2ocolors', h2ocolors)))

    # allow enabling langchain via ENV
    # FIRST PLACE where LangChain referenced, but no imports related to it
    langchain_mode = os.environ.get("LANGCHAIN_MODE", langchain_mode)
    assert langchain_mode in langchain_modes, "Invalid langchain_mode %s" % langchain_mode
    visible_langchain_modes = ast.literal_eval(os.environ.get("visible_langchain_modes", str(visible_langchain_modes)))
    if langchain_mode not in visible_langchain_modes and langchain_mode in langchain_modes:
        visible_langchain_modes += [langchain_mode]

    assert langchain_action in langchain_actions, "Invalid langchain_action %s" % langchain_action

    # if specifically chose not to show My or User Data, disable upload, so gradio elements are simpler
    if LangChainMode.MY_DATA.value not in visible_langchain_modes:
        allow_upload_to_my_data = False
    if LangChainMode.USER_DATA.value not in visible_langchain_modes:
        allow_upload_to_user_data = False

    if is_public:
        allow_upload_to_user_data = False
        input_lines = 1  # ensure set, for ease of use
        temperature = 0.2 if temperature is None else temperature
        top_p = 0.85 if top_p is None else top_p
        top_k = 70 if top_k is None else top_k
        if is_hf:
            do_sample = True if do_sample is None else do_sample
            top_k_docs = 3 if top_k_docs is None else top_k_docs
        else:
            # by default don't sample, too chatty
            do_sample = False if do_sample is None else do_sample
            top_k_docs = 4 if top_k_docs is None else top_k_docs

        if memory_restriction_level == 2:
            if not base_model and not inference_server and not model_lock:
                base_model = 'h2oai/h2ogpt-oasst1-512-12b'
                # don't set load_8bit if passed base_model, doesn't always work so can't just override
                load_8bit = True
                load_4bit = False  # FIXME - consider using 4-bit instead of 8-bit
        elif not inference_server:
            top_k_docs = 10 if top_k_docs is None else top_k_docs
    if memory_restriction_level >= 2:
        load_8bit = True
        load_4bit = False  # FIXME - consider using 4-bit instead of 8-bit
        if hf_embedding_model is None:
            hf_embedding_model = "sentence-transformers/all-MiniLM-L6-v2"
        top_k_docs = 3 if top_k_docs is None else top_k_docs
    if top_k_docs is None:
        top_k_docs = 3
    if is_public:
        if not max_time:
            max_time = 60 * 2
        if not max_max_time:
            max_max_time = max_time
        if not max_new_tokens:
            max_new_tokens = 256
        if not max_max_new_tokens:
            max_max_new_tokens = 256
    else:
        if not max_max_time:
            max_max_time = 60 * 20
        if not max_max_new_tokens:
            max_max_new_tokens = 512
    if is_hf:
        # must override share if in spaces
        share = False
        if not max_time:
            max_time = 60 * 1
        if not max_max_time:
            max_max_time = max_time
        # HF accounted for later in get_max_max_new_tokens()
    save_dir = os.getenv('SAVE_DIR', save_dir)
    score_model = os.getenv('SCORE_MODEL', score_model)
    if score_model == 'None' or score_model is None:
        score_model = ''
    concurrency_count = int(os.getenv('CONCURRENCY_COUNT', concurrency_count))
    api_open = bool(int(os.getenv('API_OPEN', str(int(api_open)))))
    allow_api = bool(int(os.getenv('ALLOW_API', str(int(allow_api)))))

    n_gpus = torch.cuda.device_count() if torch.cuda.is_available else 0
    if n_gpus == 0:
        gpu_id = None
        load_8bit = False
        load_4bit = False
        load_half = False
        infer_devices = False
        torch.backends.cudnn.benchmark = True
        torch.backends.cudnn.enabled = False
        torch.set_default_dtype(torch.float32)
        if psutil.virtual_memory().available < 94 * 1024 ** 3 and not inference_server and not model_lock:
            # 12B uses ~94GB
            # 6.9B uses ~47GB
            base_model = 'h2oai/h2ogpt-oig-oasst1-512-6_9b' if not base_model else base_model
        if hf_embedding_model is None:
            # if no GPUs, use simpler embedding model to avoid cost in time
            hf_embedding_model = "sentence-transformers/all-MiniLM-L6-v2"
    else:
        if hf_embedding_model is None:
            # if still None, then set default
            hf_embedding_model = 'hkunlp/instructor-large'

    # get defaults
    if base_model:
        model_lower = base_model.lower()
    elif model_lock:
        # have 0th model be thought of as normal model
        assert len(model_lock) > 0 and model_lock[0]['base_model']
        model_lower = model_lock[0]['base_model'].lower()
    else:
        model_lower = ''
    if not gradio:
        # force, else not single response like want to look at
        stream_output = False
        # else prompt removal can mess up output
        chat = False
    # hard-coded defaults
    first_para = False
    text_limit = None

    if offload_folder:
        makedirs(offload_folder)
    if user_path:
        makedirs(user_path)

    placeholder_instruction, placeholder_input, \
        stream_output, show_examples, \
        prompt_type, prompt_dict, \
        temperature, top_p, top_k, num_beams, \
        max_new_tokens, min_new_tokens, early_stopping, max_time, \
        repetition_penalty, num_return_sequences, \
        do_sample, \
        src_lang, tgt_lang, \
        examples, \
        task_info = \
        get_generate_params(model_lower,
                            chat,
                            stream_output, show_examples,
                            prompt_type, prompt_dict,
                            temperature, top_p, top_k, num_beams,
                            max_new_tokens, min_new_tokens, early_stopping, max_time,
                            repetition_penalty, num_return_sequences,
                            do_sample,
                            top_k_docs,
                            chunk,
                            chunk_size,
                            verbose,
                            )

    git_hash = get_githash()
    locals_dict = locals()
    locals_print = '\n'.join(['%s: %s' % (k, v) for k, v in locals_dict.items()])
    if verbose:
        print(f"Generating model with params:\n{locals_print}", flush=True)
        print("Command: %s\nHash: %s" % (str(' '.join(sys.argv)), git_hash), flush=True)

    if langchain_mode != "Disabled":
        # SECOND PLACE where LangChain referenced, but all imports are kept local so not required
        from gpt_langchain import prep_langchain, get_some_dbs_from_hf
        if is_hf:
            get_some_dbs_from_hf()
        dbs = {}
        for langchain_mode1 in visible_langchain_modes:
            if langchain_mode1 in ['MyData']:
                # don't use what is on disk, remove it instead
                for gpath1 in glob.glob(os.path.join(scratch_base_dir, 'db_dir_%s*' % langchain_mode1)):
                    if os.path.isdir(gpath1):
                        print("Removing old MyData: %s" % gpath1, flush=True)
                        remove(gpath1)
                continue
            if langchain_mode1 in ['All']:
                # FIXME: All should be avoided until scans over each db, shouldn't be separate db
                continue
            persist_directory1 = 'db_dir_%s' % langchain_mode1  # single place, no special names for each case
            try:
                db = prep_langchain(persist_directory1,
                                    load_db_if_exists,
                                    db_type, use_openai_embedding,
                                    langchain_mode1, user_path,
                                    hf_embedding_model,
                                    kwargs_make_db=locals())
            finally:
                # in case updated embeddings or created new embeddings
                clear_torch_cache()
            dbs[langchain_mode1] = db
        # remove None db's so can just rely upon k in dbs for if hav db
        dbs = {k: v for k, v in dbs.items() if v is not None}
    else:
        dbs = {}
        # import control
        if os.environ.get("TEST_LANGCHAIN_IMPORT"):
            assert 'gpt_langchain' not in sys.modules, "Dev bug, import of langchain when should not have"
            assert 'langchain' not in sys.modules, "Dev bug, import of langchain when should not have"

    model_state_none = dict(model=None, tokenizer=None, device=None,
                            base_model=None, tokenizer_base_model=None, lora_weights=None,
                            inference_server=None, prompt_type=None, prompt_dict=None)

    if cli:
        from cli import run_cli
        return run_cli(**get_kwargs(run_cli, exclude_names=['model_state0'], **locals()))
    elif not gradio:
        from eval import run_eval
        return run_eval(**get_kwargs(run_eval, exclude_names=['model_state0'], **locals()))
    elif gradio:
        # imported here so don't require gradio to run generate
        from gradio_runner import go_gradio

        # get default model
        model_states = []
        model_list = [dict(base_model=base_model, tokenizer_base_model=tokenizer_base_model, lora_weights=lora_weights,
                           inference_server=inference_server, prompt_type=prompt_type, prompt_dict=prompt_dict)]
        model_list0 = copy.deepcopy(model_list)  # just strings, safe to deepcopy
        model_state0 = model_state_none.copy()
        assert len(model_state_none) == len(model_state0)
        if model_lock:
            model_list = model_lock
        for model_dict in reversed(model_list):
            # do reverse, so first is default base_model etc., so some logic works in go_gradio() more easily
            # handles defaults user didn't have to pass
            model_dict['base_model'] = base_model1 = model_dict.get('base_model', '')
            model_dict['tokenizer_base_model'] = tokenizer_base_model1 = model_dict.get('tokenizer_base_model', '')
            model_dict['lora_weights'] = lora_weights1 = model_dict.get('lora_weights', '')
            model_dict['inference_server'] = inference_server1 = model_dict.get('inference_server', '')
            prompt_type1 = model_dict.get('prompt_type', model_list0[0]['prompt_type'])  # don't use mutated value
            # try to infer, ignore empty initial state leading to get_generate_params -> 'plain'
            if model_dict.get('prompt_type') is None:
                model_lower1 = base_model1.lower()
                if model_lower1 in inv_prompt_type_to_model_lower:
                    prompt_type1 = inv_prompt_type_to_model_lower[model_lower1]
                    prompt_dict1, error0 = get_prompt(prompt_type1, '',
                                                      chat=False, context='', reduced=False, making_context=False,
                                                      return_dict=True)
                else:
                    prompt_dict1 = prompt_dict
            else:
                prompt_dict1 = prompt_dict
            model_dict['prompt_type'] = prompt_type1
            model_dict['prompt_dict'] = prompt_dict1 = model_dict.get('prompt_dict', prompt_dict1)
            all_kwargs = locals().copy()
            all_kwargs.update(dict(base_model=base_model1, tokenizer_base_model=tokenizer_base_model1,
                                   lora_weights=lora_weights1, inference_server=inference_server1))
            if base_model1 and not login_mode_if_model0:
                model0, tokenizer0, device = get_model(reward_type=False,
                                                       **get_kwargs(get_model, exclude_names=['reward_type'],
                                                                    **all_kwargs))
            else:
                # if empty model, then don't load anything, just get gradio up
                model0, tokenizer0, device = None, None, None
            if model0 is None:
                if fail_if_cannot_connect:
                    raise RuntimeError("Could not connect, see logs")
                # skip
                if isinstance(model_lock, list):
                    model_lock.remove(model_dict)
                continue
            model_state_trial = dict(model=model0, tokenizer=tokenizer0, device=device)
            model_state_trial.update(model_dict)
            assert len(model_state_none) == len(model_state_trial)
            print("Model %s" % model_dict, flush=True)
            if model_lock:
                # last in iteration will be first
                model_states.insert(0, model_state_trial)
                # fill model_state0 so go_gradio() easier, manage model_states separately
                model_state0 = model_state_trial.copy()
            else:
                model_state0 = model_state_trial.copy()
            assert len(model_state_none) == len(model_state0)

        # get score model
        all_kwargs = locals().copy()
        smodel, stokenizer, sdevice = get_score_model(reward_type=True,
                                                      **get_kwargs(get_score_model, exclude_names=['reward_type'],
                                                                   **all_kwargs))
        score_model_state0 = dict(model=smodel, tokenizer=stokenizer, device=sdevice,
                                  base_model=score_model, tokenizer_base_model='', lora_weights='',
                                  inference_server='', prompt_type='', prompt_dict='')

        if enable_captions:
            if pre_load_caption_model:
                from image_captions import H2OImageCaptionLoader
                caption_loader = H2OImageCaptionLoader(caption_gpu=caption_gpu).load_model()
            else:
                caption_loader = 'gpu' if caption_gpu else 'cpu'
        else:
            caption_loader = False

        # assume gradio needs everything
        go_gradio(**locals())


def get_config(base_model,
               use_auth_token=False,
               trust_remote_code=True,
               offload_folder=None,
               triton_attn=False,
               long_sequence=True,
               return_model=False,
               raise_exception=False,
               ):
    from accelerate import init_empty_weights
    with init_empty_weights():
        from transformers import AutoConfig
        try:
            config = AutoConfig.from_pretrained(base_model, use_auth_token=use_auth_token,
                                                trust_remote_code=trust_remote_code,
                                                offload_folder=offload_folder)
        except OSError as e:
            if raise_exception:
                raise
            if 'not a local folder and is not a valid model identifier listed on' in str(
                    e) or '404 Client Error' in str(e):
                # e.g. llama, gpjt, etc.
                # e.g. HF TGI but not model on HF or private etc.
                # HF TGI server only should really require prompt_type, not HF model state
                return None, None
            else:
                raise
        if triton_attn and 'mpt-' in base_model.lower():
            config.attn_config['attn_impl'] = 'triton'
        if long_sequence:
            if 'mpt-7b-storywriter' in base_model.lower():
                config.update({"max_seq_len": 83968})
            if 'mosaicml/mpt-7b-chat' in base_model.lower():
                config.update({"max_seq_len": 4096})
            if 'mpt-30b' in base_model.lower():
                config.update({"max_seq_len": 2 * 8192})
        if return_model and \
                issubclass(config.__class__, tuple(AutoModel._model_mapping.keys())):
            model = AutoModel.from_config(
                config,
                trust_remote_code=trust_remote_code,
            )
        else:
            # can't infer
            model = None
    if 'falcon' in base_model.lower():
        config.use_cache = False

    return config, model


def get_non_lora_model(base_model, model_loader, load_half, model_kwargs, reward_type,
                       config, model,
                       gpu_id=0,
                       ):
    """
    Ensure model gets on correct device
    """

    if model is not None:
        # NOTE: Can specify max_memory={0: max_mem, 1: max_mem}, to shard model
        # NOTE: Some models require avoiding sharding some layers,
        # then would pass no_split_module_classes and give list of those layers.
        from accelerate import infer_auto_device_map
        device_map = infer_auto_device_map(
            model,
            dtype=torch.float16 if load_half else torch.float32,
        )
        if hasattr(model, 'model'):
            device_map_model = infer_auto_device_map(
                model.model,
                dtype=torch.float16 if load_half else torch.float32,
            )
            device_map.update(device_map_model)
    else:
        device_map = "auto"

    n_gpus = torch.cuda.device_count() if torch.cuda.is_available else 0

    if n_gpus > 0:
        if gpu_id >= 0:
            # FIXME: If really distributes model, tend to get things like: ValueError: gpt_neox.embed_in.weight doesn't have any device set.
            # So avoid for now, just put on first GPU, unless score_model, put on last
            if reward_type:
                device_map = {'': n_gpus - 1}
            else:
                device_map = {'': min(n_gpus - 1, gpu_id)}
        if gpu_id == -1:
            device_map = {'': 'cuda'}
    else:
        device_map = {'': 'cpu'}
        model_kwargs['load_in_8bit'] = False
        model_kwargs['load_in_4bit'] = False
    print('device_map: %s' % device_map, flush=True)

    load_in_8bit = model_kwargs.get('load_in_8bit', False)
    load_in_4bit = model_kwargs.get('load_in_4bit', False)
    model_kwargs['device_map'] = device_map
    pop_unused_model_kwargs(model_kwargs)

    if load_in_8bit or load_in_4bit or not load_half:
        model = model_loader.from_pretrained(
            base_model,
            config=config,
            **model_kwargs,
        )
    else:
        model = model_loader.from_pretrained(
            base_model,
            config=config,
            **model_kwargs,
        ).half()
    return model


def get_client_from_inference_server(inference_server, raise_connection_exception=False):
    inference_server, headers = get_hf_server(inference_server)
    # preload client since slow for gradio case especially
    from gradio_utils.grclient import GradioClient
    gr_client = None
    hf_client = None
    if headers is None:
        try:
            print("GR Client Begin: %s" % inference_server, flush=True)
            # first do sanity check if alive, else gradio client takes too long by default
            requests.get(inference_server, timeout=int(os.getenv('REQUEST_TIMEOUT', '30')))
            gr_client = GradioClient(inference_server)
            print("GR Client End: %s" % inference_server, flush=True)
        except (OSError, ValueError) as e:
            # Occurs when wrong endpoint and should have been HF client, so don't hard raise, just move to HF
            gr_client = None
            print("GR Client Failed %s: %s" % (inference_server, str(e)), flush=True)
        except (ConnectTimeoutError, ConnectTimeout, MaxRetryError, ConnectionError, ConnectionError2,
                JSONDecodeError, ReadTimeout2, KeyError) as e:
            t, v, tb = sys.exc_info()
            ex = ''.join(traceback.format_exception(t, v, tb))
            print("GR Client Failed %s: %s" % (inference_server, str(ex)), flush=True)
            if raise_connection_exception:
                raise

    if gr_client is None:
        res = None
        from text_generation import Client as HFClient
        print("HF Client Begin: %s" % inference_server)
        try:
            hf_client = HFClient(inference_server, headers=headers, timeout=int(os.getenv('REQUEST_TIMEOUT', '30')))
            # quick check valid TGI endpoint
            res = hf_client.generate('What?', max_new_tokens=1)
            hf_client = HFClient(inference_server, headers=headers, timeout=300)
        except (ConnectTimeoutError, ConnectTimeout, MaxRetryError, ConnectionError, ConnectionError2,
                JSONDecodeError, ReadTimeout2, KeyError) as e:
            hf_client = None
            t, v, tb = sys.exc_info()
            ex = ''.join(traceback.format_exception(t, v, tb))
            print("HF Client Failed %s: %s" % (inference_server, str(ex)))
            if raise_connection_exception:
                raise
        print("HF Client End: %s %s" % (inference_server, res))
    return inference_server, gr_client, hf_client


def get_model(
        load_8bit: bool = False,
        load_4bit: bool = False,
        load_half: bool = True,
        infer_devices: bool = True,
        base_model: str = '',
        inference_server: str = "",
        tokenizer_base_model: str = '',
        lora_weights: str = "",
        gpu_id: int = 0,

        reward_type: bool = None,
        local_files_only: bool = False,
        resume_download: bool = True,
        use_auth_token: Union[str, bool] = False,
        trust_remote_code: bool = True,
        offload_folder: str = None,
        compile_model: bool = True,

        verbose: bool = False,
):
    """

    :param load_8bit: load model in 8-bit, not supported by all models
    :param load_4bit: load model in 4-bit, not supported by all models
    :param load_half: load model in 16-bit
    :param infer_devices: Use torch infer of optimal placement of layers on devices (for non-lora case)
           For non-LORA case, False will spread shards across multiple GPUs, but this can lead to cuda:x cuda:y mismatches
           So it is not the default
    :param base_model: name/path of base model
    :param inference_server: whether base_model is hosted locally ('') or via http (url)
    :param tokenizer_base_model: name/path of tokenizer
    :param lora_weights: name/path
    :param gpu_id: which GPU (0..n_gpus-1) or allow all GPUs if relevant (-1)
    :param reward_type: reward type model for sequence classification
    :param local_files_only: use local files instead of from HF
    :param resume_download: resume downloads from HF
    :param use_auth_token: assumes user did on CLI `huggingface-cli login` to access private repo
    :param trust_remote_code: trust code needed by model
    :param offload_folder: offload folder
    :param compile_model: whether to compile torch model
    :param verbose:
    :return:
    """
    if verbose:
        print("Get %s model" % base_model, flush=True)

    triton_attn = False
    long_sequence = True
    config_kwargs = dict(use_auth_token=use_auth_token,
                         trust_remote_code=trust_remote_code,
                         offload_folder=offload_folder,
                         triton_attn=triton_attn,
                         long_sequence=long_sequence)
    config, _ = get_config(base_model, **config_kwargs, raise_exception=False)

    if base_model in non_hf_types:
        assert config is None, "Expected config None for %s" % base_model

    llama_type_from_config = 'llama' in str(config).lower()
    llama_type_from_name = "llama" in base_model.lower()
    llama_type = llama_type_from_config or llama_type_from_name
    if "xgen" in base_model.lower():
        llama_type = False
    if llama_type:
        if verbose:
            print("Detected as llama type from"
                  " config (%s) or name (%s)" % (llama_type_from_config, llama_type_from_name), flush=True)

    model_loader, tokenizer_loader = get_loaders(model_name=base_model, reward_type=reward_type, llama_type=llama_type)

    tokenizer_kwargs = dict(local_files_only=local_files_only,
                            resume_download=resume_download,
                            use_auth_token=use_auth_token,
                            trust_remote_code=trust_remote_code,
                            offload_folder=offload_folder,
                            padding_side='left',
                            config=config,
                            )
    if not tokenizer_base_model:
        tokenizer_base_model = base_model

    if config is not None and tokenizer_loader is not None and not isinstance(tokenizer_loader, str):
        tokenizer = tokenizer_loader.from_pretrained(tokenizer_base_model, **tokenizer_kwargs)
        # sets raw (no cushion) limit
        set_model_max_len(config, tokenizer, verbose=False)
        # if using fake tokenizer, not really accurate when lots of numbers, give a bit of buffer, else get:
        # Generation Failed: Input validation error: `inputs` must have less than 2048 tokens. Given: 2233
        tokenizer.model_max_length = tokenizer.model_max_length - 50
    else:
        tokenizer = FakeTokenizer()

    if isinstance(inference_server, str) and inference_server.startswith("http"):
        inference_server, gr_client, hf_client = get_client_from_inference_server(inference_server)
        client = gr_client or hf_client
        # Don't return None, None for model, tokenizer so triggers
        return client, tokenizer, 'http'
    if isinstance(inference_server, str) and inference_server.startswith('openai'):
        assert os.getenv('OPENAI_API_KEY'), "Set environment for OPENAI_API_KEY"
        # Don't return None, None for model, tokenizer so triggers
        # include small token cushion
        tokenizer = FakeTokenizer(model_max_length=model_token_mapping[base_model] - 50)
        return inference_server, tokenizer, inference_server
    assert not inference_server, "Malformed inference_server=%s" % inference_server
    if base_model in non_hf_types:
        from gpt4all_llm import get_model_tokenizer_gpt4all
        model, tokenizer, device = get_model_tokenizer_gpt4all(base_model)
        return model, tokenizer, device

    # get local torch-HF model
    return get_hf_model(load_8bit=load_8bit,
                        load_4bit=load_4bit,
                        load_half=load_half,
                        infer_devices=infer_devices,
                        base_model=base_model,
                        tokenizer_base_model=tokenizer_base_model,
                        lora_weights=lora_weights,
                        gpu_id=gpu_id,

                        reward_type=reward_type,
                        local_files_only=local_files_only,
                        resume_download=resume_download,
                        use_auth_token=use_auth_token,
                        trust_remote_code=trust_remote_code,
                        offload_folder=offload_folder,
                        compile_model=compile_model,

                        llama_type=llama_type,
                        config_kwargs=config_kwargs,
                        tokenizer_kwargs=tokenizer_kwargs,

                        verbose=verbose)


def get_hf_model(load_8bit: bool = False,
                 load_4bit: bool = False,
                 load_half: bool = True,
                 infer_devices: bool = True,
                 base_model: str = '',
                 tokenizer_base_model: str = '',
                 lora_weights: str = "",
                 gpu_id: int = 0,

                 reward_type: bool = None,
                 local_files_only: bool = False,
                 resume_download: bool = True,
                 use_auth_token: Union[str, bool] = False,
                 trust_remote_code: bool = True,
                 offload_folder: str = None,
                 compile_model: bool = True,

                 llama_type: bool = False,
                 config_kwargs=None,
                 tokenizer_kwargs=None,

                 verbose: bool = False,
                 ):
    assert config_kwargs is not None
    assert tokenizer_kwargs is not None

    if lora_weights is not None and lora_weights.strip():
        if verbose:
            print("Get %s lora weights" % lora_weights, flush=True)
    device = get_device()

    if 'gpt2' in base_model.lower():
        # RuntimeError: where expected condition to be a boolean tensor, but got a tensor with dtype Half
        load_8bit = False
        load_4bit = False

    assert base_model.strip(), (
        "Please choose a base model with --base_model (CLI) or load one from Models Tab (gradio)"
    )

    model_loader, tokenizer_loader = get_loaders(model_name=base_model, reward_type=reward_type, llama_type=llama_type)

    config, _ = get_config(base_model, return_model=False, raise_exception=True, **config_kwargs)

    if tokenizer_loader is not None and not isinstance(tokenizer_loader, str):
        tokenizer = tokenizer_loader.from_pretrained(tokenizer_base_model,
                                                     **tokenizer_kwargs)
    else:
        tokenizer = tokenizer_loader

    if isinstance(tokenizer, str):
        # already a pipeline, tokenizer_loader is string for task
        model = model_loader(tokenizer,
                             model=base_model,
                             device=0 if device == "cuda" else -1,
                             torch_dtype=torch.float16 if device == 'cuda' else torch.float32)
    else:
        assert device in ["cuda", "cpu"], "Unsupported device %s" % device
        model_kwargs = dict(local_files_only=local_files_only,
                            torch_dtype=torch.float16 if device == 'cuda' else torch.float32,
                            resume_download=resume_download,
                            use_auth_token=use_auth_token,
                            trust_remote_code=trust_remote_code,
                            offload_folder=offload_folder,
                            )
        if 'mbart-' not in base_model.lower() and 'mpt-' not in base_model.lower():
            model_kwargs.update(dict(load_in_8bit=load_8bit,
                                     load_in_4bit=load_4bit,
                                     device_map={"": 0} if (load_8bit or load_4bit) and device == 'cuda' else "auto",
                                     ))
        if 'mpt-' in base_model.lower() and gpu_id is not None and gpu_id >= 0:
            model_kwargs.update(dict(device_map={"": gpu_id} if device == 'cuda' else "cpu"))

        if 'OpenAssistant/reward-model'.lower() in base_model.lower():
            # FIXME: could put on other GPUs
            model_kwargs['device_map'] = {"": 0} if device == 'cuda' else {"": 'cpu'}
            model_kwargs.pop('torch_dtype', None)
        pop_unused_model_kwargs(model_kwargs)

        if not lora_weights:
            with torch.device(device):

                if infer_devices:
                    config, model = get_config(base_model, return_model=True, raise_exception=True, **config_kwargs)
                    model = get_non_lora_model(base_model, model_loader, load_half, model_kwargs, reward_type,
                                               config, model,
                                               gpu_id=gpu_id,
                                               )
                else:
                    config, _ = get_config(base_model, **config_kwargs)
                    if load_half and not (load_8bit or load_4bit):
                        model = model_loader.from_pretrained(
                            base_model,
                            config=config,
                            **model_kwargs).half()
                    else:
                        model = model_loader.from_pretrained(
                            base_model,
                            config=config,
                            **model_kwargs)
        elif load_8bit or load_4bit:
            config, _ = get_config(base_model, **config_kwargs)
            model = model_loader.from_pretrained(
                base_model,
                config=config,
                **model_kwargs
            )
            from peft import PeftModel  # loads cuda, so avoid in global scope
            model = PeftModel.from_pretrained(
                model,
                lora_weights,
                torch_dtype=torch.float16 if device == 'cuda' else torch.float32,
                local_files_only=local_files_only,
                resume_download=resume_download,
                use_auth_token=use_auth_token,
                trust_remote_code=trust_remote_code,
                offload_folder=offload_folder,
                device_map={"": 0} if device == 'cuda' else {"": 'cpu'},  # seems to be required
            )
        else:
            with torch.device(device):
                config, _ = get_config(base_model, raise_exception=True, **config_kwargs)
                model = model_loader.from_pretrained(
                    base_model,
                    config=config,
                    **model_kwargs
                )
                from peft import PeftModel  # loads cuda, so avoid in global scope
                model = PeftModel.from_pretrained(
                    model,
                    lora_weights,
                    torch_dtype=torch.float16 if device == 'cuda' else torch.float32,
                    local_files_only=local_files_only,
                    resume_download=resume_download,
                    use_auth_token=use_auth_token,
                    trust_remote_code=trust_remote_code,
                    offload_folder=offload_folder,
                    device_map="auto",
                )
                if load_half:
                    model.half()

    # unwind broken decapoda-research config
    if llama_type:
        model.config.pad_token_id = tokenizer.pad_token_id = 0  # unk
        model.config.bos_token_id = 1
        model.config.eos_token_id = 2
    if 'gpt2' in base_model.lower():
        # add special tokens that otherwise all share the same id
        tokenizer.add_special_tokens({'bos_token': '<bos>',
                                      'eos_token': '<eos>',
                                      'pad_token': '<pad>'})

    if not isinstance(tokenizer, str):
        model.eval()
        if torch.__version__ >= "2" and sys.platform != "win32" and compile_model:
            model = torch.compile(model)

    set_model_max_len(config, tokenizer, verbose=False, reward_type=reward_type)

    return model, tokenizer, device


def set_model_max_len(config, tokenizer, verbose=False, reward_type=False):
    if reward_type:
        # limit deberta, else uses too much memory and not worth response score
        tokenizer.model_max_length = 512
    if hasattr(config, 'max_seq_len') and isinstance(config.max_seq_len, int):
        tokenizer.model_max_length = config.max_seq_len
    elif hasattr(config, 'max_position_embeddings') and isinstance(config.max_position_embeddings, int):
        # help automatically limit inputs to generate
        tokenizer.model_max_length = config.max_position_embeddings
    else:
        if verbose:
            print("Could not determine model_max_length, setting to 2048", flush=True)
        tokenizer.model_max_length = 2048
    # for bug in HF transformers
    if tokenizer.model_max_length > 100000000:
        tokenizer.model_max_length = 2048


def pop_unused_model_kwargs(model_kwargs):
    """
    in-place pop unused kwargs that are not dependency-upgrade friendly
    no point passing in False, is default, and helps avoid needing to update requirements for new deps
    :param model_kwargs:
    :return:
    """
    check_list = ['load_in_8bit', 'load_in_4bit']
    for k in check_list:
        if k in model_kwargs and not model_kwargs[k]:
            model_kwargs.pop(k)


def get_score_model(score_model: str = None,
                    load_8bit: bool = False,
                    load_4bit: bool = False,
                    load_half: bool = True,
                    infer_devices: bool = True,
                    base_model: str = '',
                    inference_server: str = '',
                    tokenizer_base_model: str = '',
                    lora_weights: str = "",
                    gpu_id: int = 0,

                    reward_type: bool = None,
                    local_files_only: bool = False,
                    resume_download: bool = True,
                    use_auth_token: Union[str, bool] = False,
                    trust_remote_code: bool = True,
                    offload_folder: str = None,
                    compile_model: bool = True,

                    verbose: bool = False,
                    ):
    if score_model is not None and score_model.strip():
        load_8bit = False
        load_4bit = False
        load_half = False
        base_model = score_model.strip()
        tokenizer_base_model = ''
        lora_weights = ''
        inference_server = ''
        llama_type = False
        compile_model = False
        smodel, stokenizer, sdevice = get_model(reward_type=True,
                                                **get_kwargs(get_model, exclude_names=['reward_type'], **locals()))
    else:
        smodel, stokenizer, sdevice = None, None, None
    return smodel, stokenizer, sdevice


no_default_param_names = [
    'instruction',
    'iinput',
    'context',
    'instruction_nochat',
    'iinput_nochat',
]

gen_hyper = ['temperature',
             'top_p',
             'top_k',
             'num_beams',
             'max_new_tokens',
             'min_new_tokens',
             'early_stopping',
             'max_time',
             'repetition_penalty',
             'num_return_sequences',
             'do_sample',
             ]

eval_func_param_names = ['instruction',
                         'iinput',
                         'context',
                         'stream_output',
                         'prompt_type',
                         'prompt_dict'] + \
                        gen_hyper + \
                        ['chat',
                         'instruction_nochat',
                         'iinput_nochat',
                         'langchain_mode',
                         'langchain_action',
                         'top_k_docs',
                         'chunk',
                         'chunk_size',
                         'document_choice',
                         ]

# form evaluate defaults for submit_nochat_api
eval_func_param_names_defaults = eval_func_param_names.copy()
for k in no_default_param_names:
    if k in eval_func_param_names_defaults:
        eval_func_param_names_defaults.remove(k)


<<<<<<< HEAD
def evaluate_from_str(
        model_state,
        my_db_state,
        # START NOTE: Examples must have same order of parameters
        user_kwargs,
        # END NOTE: Examples must have same order of parameters
        default_kwargs=None,
        src_lang=None,
        tgt_lang=None,
        debug=False,
        concurrency_count=None,
        save_dir=None,
        sanitize_bot_response=False,
        model_state0=None,
        memory_restriction_level=None,
        max_max_new_tokens=None,
        is_public=None,
        max_max_time=None,
        raise_generate_gpu_exceptions=None,
        chat_context=None,
        lora_weights=None,
        load_db_if_exists=True,
        dbs=None,
        user_path=None,
        detect_user_path_changes_every_query=None,
        use_openai_embedding=None,
        use_openai_model=None,
        hf_embedding_model=None,
        db_type=None,
        n_jobs=None,
        first_para=None,
        text_limit=None,
        verbose=False,
        cli=False,
        reverse_docs=True,
        use_cache=None,
        auto_reduce_chunks=None,
        max_chunks=None,
        model_lock=None,
        force_langchain_evaluate=None,
        model_state_none=None,
):
    if isinstance(user_kwargs, str):
        user_kwargs = ast.literal_eval(user_kwargs)
    # only used for submit_nochat_api
    user_kwargs['chat'] = False
    if 'stream_output' not in user_kwargs:
        user_kwargs['stream_output'] = False
    if 'langchain_mode' not in user_kwargs:
        # if user doesn't specify, then assume disabled, not use default
        user_kwargs['langchain_mode'] = 'Disabled'
    if 'langchain_action' not in user_kwargs:
        user_kwargs['langchain_action'] = LangChainAction.QUERY.value

    assert set(list(default_kwargs.keys())) == set(eval_func_param_names)
    # correct ordering.  Note some things may not be in default_kwargs, so can't be default of user_kwargs.get()
    args_list = [user_kwargs[k] if k in user_kwargs else default_kwargs[k] for k in eval_func_param_names]

    ret = evaluate(
        model_state,
        my_db_state,
        # START NOTE: Examples must have same order of parameters
        *tuple(args_list),
        # END NOTE: Examples must have same order of parameters
        src_lang=src_lang,
        tgt_lang=tgt_lang,
        debug=debug,
        concurrency_count=concurrency_count,
        save_dir=save_dir,
        sanitize_bot_response=sanitize_bot_response,
        model_state0=model_state0,
        memory_restriction_level=memory_restriction_level,
        max_max_new_tokens=max_max_new_tokens,
        is_public=is_public,
        max_max_time=max_max_time,
        raise_generate_gpu_exceptions=raise_generate_gpu_exceptions,
        chat_context=chat_context,
        lora_weights=lora_weights,
        load_db_if_exists=load_db_if_exists,
        dbs=dbs,
        user_path=user_path,
        detect_user_path_changes_every_query=detect_user_path_changes_every_query,
        use_openai_embedding=use_openai_embedding,
        use_openai_model=use_openai_model,
        hf_embedding_model=hf_embedding_model,
        db_type=db_type,
        n_jobs=n_jobs,
        first_para=first_para,
        text_limit=text_limit,
        verbose=verbose,
        cli=cli,
        reverse_docs=reverse_docs,
        use_cache=use_cache,
        auto_reduce_chunks=auto_reduce_chunks,
        max_chunks=max_chunks,
        model_lock=model_lock,
        force_langchain_evaluate=force_langchain_evaluate,
        model_state_none=model_state_none,
    )
    try:
        for ret1 in ret:
            yield ret1
    finally:
        # clear before return, in finally in case GPU OOM exception
        clear_torch_cache()


=======
>>>>>>> c432387e
def evaluate(
        model_state,
        my_db_state,
        # START NOTE: Examples must have same order of parameters
        instruction,
        iinput,
        context,
        stream_output,
        prompt_type,
        prompt_dict,
        temperature,
        top_p,
        top_k,
        num_beams,
        max_new_tokens,
        min_new_tokens,
        early_stopping,
        max_time,
        repetition_penalty,
        num_return_sequences,
        do_sample,
        chat,
        instruction_nochat,
        iinput_nochat,
        langchain_mode,
        langchain_action,
        top_k_docs,
        chunk,
        chunk_size,
        document_choice,
        # END NOTE: Examples must have same order of parameters
        src_lang=None,
        tgt_lang=None,
        debug=False,
        concurrency_count=None,
        save_dir=None,
        sanitize_bot_response=False,
        model_state0=None,
        memory_restriction_level=None,
        max_max_new_tokens=None,
        is_public=None,
        max_max_time=None,
        raise_generate_gpu_exceptions=None,
        chat_context=None,
        lora_weights=None,
        load_db_if_exists=True,
        dbs=None,
        user_path=None,
        detect_user_path_changes_every_query=None,
        use_openai_embedding=None,
        use_openai_model=None,
        hf_embedding_model=None,
        db_type=None,
        n_jobs=None,
        first_para=None,
        text_limit=None,
        verbose=False,
        cli=False,
        reverse_docs=True,
        use_cache=None,
        auto_reduce_chunks=None,
        max_chunks=None,
        model_lock=None,
        force_langchain_evaluate=None,
        model_state_none=None,
):
    # ensure passed these
    assert concurrency_count is not None
    assert memory_restriction_level is not None
    assert raise_generate_gpu_exceptions is not None
    assert chat_context is not None
    assert use_openai_embedding is not None
    assert use_openai_model is not None
    assert hf_embedding_model is not None
    assert db_type is not None
    assert top_k_docs is not None and isinstance(top_k_docs, int)
    assert chunk is not None and isinstance(chunk, bool)
    assert chunk_size is not None and isinstance(chunk_size, int)
    assert n_jobs is not None
    assert first_para is not None

    if debug:
        locals_dict = locals().copy()
        locals_dict.pop('model_state', None)
        locals_dict.pop('model_state0', None)
        locals_dict.pop('model_states', None)
        print(locals_dict)

    no_model_msg = "Please choose a base model with --base_model (CLI) or load in Models Tab (gradio).\n" \
                   "Then start New Conversation"

    if model_state is None:
        model_state = model_state_none.copy()
    if model_state0 is None:
        # e.g. for no gradio case, set dummy value, else should be set
        model_state0 = model_state_none.copy()

    # model_state['model] is only 'model' if should use model_state0
    # model could also be None
    have_model_lock = model_lock is not None
    have_fresh_model = model_state['model'] not in [None, 'model', no_model_str]
    # for gradio UI control, expect model_state and model_state0 to match, so if have_model_lock=True, then should have_fresh_model=True
    # but gradio API control will only use nochat api etc. and won't use fresh model, so can't assert in general
    # if have_model_lock:
    #    assert have_fresh_model, "Expected model_state and model_state0 to match if have_model_lock"
    have_cli_model = model_state0['model'] not in [None, 'model', no_model_str]

    if have_fresh_model:
        # USE FRESH MODEL
        if not have_model_lock:
            # model_state0 is just one of model_state if model_lock, so don't nuke
            # try to free-up original model (i.e. list was passed as reference)
            if model_state0['model'] and hasattr(model_state0['model'], 'cpu'):
                model_state0['model'].cpu()
                model_state0['model'] = None
            # try to free-up original tokenizer (i.e. list was passed as reference)
            if model_state0['tokenizer']:
                model_state0['tokenizer'] = None
            clear_torch_cache()
        chosen_model_state = model_state
    elif have_cli_model:
        # USE MODEL SETUP AT CLI
        assert isinstance(model_state['model'], str)  # expect no fresh model
        chosen_model_state = model_state0
    else:
        raise AssertionError(no_model_msg)
    # get variables
    model = chosen_model_state['model']
    tokenizer = chosen_model_state['tokenizer']
    device = chosen_model_state['device']
    base_model = chosen_model_state['base_model']
    tokenizer_base_model = chosen_model_state['tokenizer_base_model']
    lora_weights = chosen_model_state['lora_weights']
    inference_server = chosen_model_state['inference_server']
    # prefer use input from API over model state
    prompt_type = prompt_type or chosen_model_state['prompt_type']
    prompt_dict = prompt_dict or chosen_model_state['prompt_dict']

    if base_model is None:
        raise AssertionError(no_model_msg)

    assert base_model.strip(), no_model_msg
    assert model, "Model is missing"
    assert tokenizer, "Tokenizer is missing"

    # choose chat or non-chat mode
    if not chat:
        instruction = instruction_nochat
        iinput = iinput_nochat

    # in some cases, like lean nochat API, don't want to force sending prompt_type, allow default choice
    model_lower = base_model.lower()
    if not prompt_type and model_lower in inv_prompt_type_to_model_lower and prompt_type != 'custom':
        prompt_type = inv_prompt_type_to_model_lower[model_lower]
        if verbose:
            print("Auto-selecting prompt_type=%s for %s" % (prompt_type, model_lower), flush=True)
    assert prompt_type is not None, "prompt_type was None"

    # Control generation hyperparameters
    # adjust for bad inputs, e.g. in case also come from API that doesn't get constrained by gradio sliders
    # below is for TGI server, not required for HF transformers
    # limits are chosen similar to gradio_runner.py sliders/numbers
    top_p = min(max(1e-3, top_p), 1.0 - 1e-3)
    top_k = min(max(1, int(top_k)), 100)
    temperature = min(max(0.01, temperature), 2.0)
    # FIXME: https://github.com/h2oai/h2ogpt/issues/106
    num_beams = 1 if stream_output else num_beams  # See max_beams in gradio_runner
    max_max_new_tokens = get_max_max_new_tokens(chosen_model_state,
                                                memory_restriction_level=memory_restriction_level,
                                                max_new_tokens=max_new_tokens,
                                                max_max_new_tokens=max_max_new_tokens)
    model_max_length = get_model_max_length(chosen_model_state)
    max_new_tokens = min(max(1, int(max_new_tokens)), max_max_new_tokens)
    min_new_tokens = min(max(0, int(min_new_tokens)), max_new_tokens)
    max_time = min(max(0, max_time), max_max_time)
    repetition_penalty = min(max(0.01, repetition_penalty), 3.0)
    num_return_sequences = 1 if chat else min(max(1, int(num_return_sequences)), 10)
    min_top_k_docs, max_top_k_docs, label_top_k_docs = get_minmax_top_k_docs(is_public)
    top_k_docs = min(max(min_top_k_docs, int(top_k_docs)), max_top_k_docs)
    chunk_size = min(max(128, int(chunk_size)), 2048)
    if not context:
        # get hidden context if have one
        context = get_context(chat_context, prompt_type)

    # restrict instruction, typically what has large input
    from h2oai_pipeline import H2OTextGenerationPipeline
    instruction, num_prompt_tokens1 = H2OTextGenerationPipeline.limit_prompt(instruction, tokenizer)
    context, num_prompt_tokens2 = H2OTextGenerationPipeline.limit_prompt(context, tokenizer)
    iinput, num_prompt_tokens3 = H2OTextGenerationPipeline.limit_prompt(iinput, tokenizer)
    num_prompt_tokens = (num_prompt_tokens1 or 0) + (num_prompt_tokens2 or 0) + (num_prompt_tokens3 or 0)

    # get prompt
    prompter = Prompter(prompt_type, prompt_dict, debug=debug, chat=chat, stream_output=stream_output)
    data_point = dict(context=context, instruction=instruction, input=iinput)
    prompt = prompter.generate_prompt(data_point)

    # THIRD PLACE where LangChain referenced, but imports only occur if enabled and have db to use
    assert langchain_action in langchain_actions, "Invalid langchain_action %s" % langchain_action
    assert langchain_mode in langchain_modes, "Invalid langchain_mode %s" % langchain_mode
    if langchain_mode in ['MyData'] and my_db_state is not None and len(my_db_state) > 0 and my_db_state[0] is not None:
        db1 = my_db_state[0]
    elif dbs is not None and langchain_mode in dbs:
        db1 = dbs[langchain_mode]
    else:
        db1 = None
    do_langchain_path = langchain_mode not in [False, 'Disabled', 'ChatLLM', 'LLM'] and \
                        db1 is not None or \
                        base_model in non_hf_types or \
                        force_langchain_evaluate
    if do_langchain_path:
        outr = ""
        # use smaller cut_distanct for wiki_full since so many matches could be obtained, and often irrelevant unless close
        from gpt_langchain import run_qa_db
        gen_hyper_langchain = dict(do_sample=do_sample,
                                   temperature=temperature,
                                   repetition_penalty=repetition_penalty,
                                   top_k=top_k,
                                   top_p=top_p,
                                   num_beams=num_beams,
                                   min_new_tokens=min_new_tokens,
                                   max_new_tokens=max_new_tokens,
                                   early_stopping=early_stopping,
                                   max_time=max_time,
                                   num_return_sequences=num_return_sequences,
                                   )
        for r in run_qa_db(query=instruction,
                           iinput=iinput,
                           context=context,
                           model_name=base_model, model=model, tokenizer=tokenizer,
                           inference_server=inference_server,
                           stream_output=stream_output,
                           prompter=prompter,
                           load_db_if_exists=load_db_if_exists,
                           db=db1,
                           user_path=user_path,
                           detect_user_path_changes_every_query=detect_user_path_changes_every_query,
                           cut_distanct=1.1 if langchain_mode in ['wiki_full'] else 1.64,  # FIXME, too arbitrary
                           use_openai_embedding=use_openai_embedding,
                           use_openai_model=use_openai_model,
                           hf_embedding_model=hf_embedding_model,
                           first_para=first_para,
                           text_limit=text_limit,
                           chunk=chunk,
                           chunk_size=chunk_size,
                           langchain_mode=langchain_mode,
                           langchain_action=langchain_action,
                           document_choice=document_choice,
                           db_type=db_type,
                           top_k_docs=top_k_docs,

                           **gen_hyper_langchain,

                           prompt_type=prompt_type,
                           prompt_dict=prompt_dict,
                           n_jobs=n_jobs,
                           verbose=verbose,
                           cli=cli,
                           sanitize_bot_response=sanitize_bot_response,
                           reverse_docs=reverse_docs,

                           lora_weights=lora_weights,

                           auto_reduce_chunks=auto_reduce_chunks,
                           max_chunks=max_chunks,
                           ):
            outr, extra = r  # doesn't accumulate, new answer every yield, so only save that full answer
            yield dict(response=outr, sources=extra)
        if save_dir:
            extra_dict = gen_hyper_langchain.copy()
            extra_dict.update(prompt_type=prompt_type,
                              inference_server=inference_server,
                              langchain_mode=langchain_mode,
                              langchain_action=langchain_action,
                              document_choice=document_choice,
                              num_prompt_tokens=num_prompt_tokens,
                              instruction=instruction,
                              iinput=iinput,
                              context=context,
                              )
            save_generate_output(prompt=prompt,
                                 output=outr, base_model=base_model, save_dir=save_dir,
                                 where_from='run_qa_db',
                                 extra_dict=extra_dict)
            if verbose:
                print(
                    'Post-Generate Langchain: %s decoded_output: %s' % (str(datetime.now()), len(outr) if outr else -1),
                    flush=True)
        if outr or base_model in non_hf_types:
            # if got no response (e.g. not showing sources and got no sources,
            # so nothing to give to LLM), then slip through and ask LLM
            # Or if llama/gptj, then just return since they had no response and can't go down below code path
            # clear before return, since .then() never done if from API
            clear_torch_cache()
            return

    if inference_server.startswith('openai') or inference_server.startswith('http'):
        if inference_server.startswith('openai'):
            import openai
            where_from = "openai_client"

            openai.api_key = os.getenv("OPENAI_API_KEY")
            stop_sequences = list(set(prompter.terminate_response + [prompter.PreResponse]))
            stop_sequences = [x for x in stop_sequences if x]
            # OpenAI will complain if ask for too many new tokens, takes it as min in some sense, wrongly so.
            max_new_tokens_openai = min(max_new_tokens, model_max_length - num_prompt_tokens)
            gen_server_kwargs = dict(temperature=temperature if do_sample else 0,
                                     max_tokens=max_new_tokens_openai,
                                     top_p=top_p if do_sample else 1,
                                     frequency_penalty=0,
                                     n=num_return_sequences,
                                     presence_penalty=1.07 - repetition_penalty + 0.6,  # so good default
                                     )
            if inference_server == 'openai':
                response = openai.Completion.create(
                    model=base_model,
                    prompt=prompt,
                    **gen_server_kwargs,
                    stop=stop_sequences,
                    stream=stream_output,
                )
                if not stream_output:
                    text = response['choices'][0]['text']
                    yield dict(response=prompter.get_response(prompt + text, prompt=prompt,
                                                              sanitize_bot_response=sanitize_bot_response),
                               sources='')
                else:
                    collected_events = []
                    text = ''
                    for event in response:
                        collected_events.append(event)  # save the event response
                        event_text = event['choices'][0]['text']  # extract the text
                        text += event_text  # append the text
                        yield dict(response=prompter.get_response(prompt + text, prompt=prompt,
                                                                  sanitize_bot_response=sanitize_bot_response),
                                   sources='')
<<<<<<< HEAD
        else:
            raise RuntimeError("No such OpenAI mode: %s" % inference_server)
    elif inference_server.startswith('http'):
        inference_server, headers = get_hf_server(inference_server)
        from gradio_utils.grclient import GradioClient
        from text_generation import Client as HFClient
        if isinstance(model, GradioClient):
            gr_client = model
            hf_client = None
        elif isinstance(model, HFClient):
            gr_client = None
            hf_client = model
        else:
            inference_server, gr_client, hf_client = get_client_from_inference_server(inference_server)

        # quick sanity check to avoid long timeouts, just see if can reach server
        requests.get(inference_server, timeout=int(os.getenv('REQUEST_TIMEOUT_FAST', '10')))

        if gr_client is not None:
            # Note: h2oGPT gradio server could handle input token size issues for prompt,
            # but best to handle here so send less data to server

            chat_client = False
            where_from = "gr_client"
            client_langchain_mode = 'Disabled'
            client_langchain_action = LangChainAction.QUERY.value
            gen_server_kwargs = dict(temperature=temperature,
                                     top_p=top_p,
                                     top_k=top_k,
                                     num_beams=num_beams,
                                     max_new_tokens=max_new_tokens,
                                     min_new_tokens=min_new_tokens,
                                     early_stopping=early_stopping,
                                     max_time=max_time,
                                     repetition_penalty=repetition_penalty,
                                     num_return_sequences=num_return_sequences,
                                     do_sample=do_sample,
                                     chat=chat_client,
                                     )
            # account for gradio into gradio that handles prompting, avoid duplicating prompter prompt injection
            if prompt_type in [None, '', PromptType.plain.name, PromptType.plain.value, str(PromptType.plain.value)]:
                # if our prompt is plain, assume either correct or gradio server knows different prompt type,
                # so pass empty prompt_Type
                gr_prompt_type = ''
                gr_prompt_dict = ''
                gr_prompt = prompt  # already prepared prompt
                gr_context = ''
                gr_iinput = ''
            else:
                # if already have prompt_type that is not plain, None, or '', then already applied some prompting
                #  But assume server can handle prompting, and need to avoid double-up.
                #  Also assume server can do better job of using stopping.py to stop early, so avoid local prompting, let server handle
                #  So avoid "prompt" and let gradio server reconstruct from prompt_type we passed
                # Note it's ok that prompter.get_response() has prompt+text, prompt=prompt passed,
                #  because just means extra processing and removal of prompt, but that has no human-bot prompting doesn't matter
                #  since those won't appear
                gr_context = context
                gr_prompt = instruction
                gr_iinput = iinput
                gr_prompt_type = prompt_type
                gr_prompt_dict = prompt_dict
            client_kwargs = dict(instruction=gr_prompt if chat_client else '',  # only for chat=True
                                 iinput=gr_iinput,  # only for chat=True
                                 context=gr_context,
                                 # streaming output is supported, loops over and outputs each generation in streaming mode
                                 # but leave stream_output=False for simple input/output mode
                                 stream_output=stream_output,

                                 **gen_server_kwargs,

                                 prompt_type=gr_prompt_type,
                                 prompt_dict=gr_prompt_dict,

                                 instruction_nochat=gr_prompt if not chat_client else '',
                                 iinput_nochat=gr_iinput,  # only for chat=False
                                 langchain_mode=client_langchain_mode,
                                 langchain_action=client_langchain_action,
                                 top_k_docs=top_k_docs,
                                 chunk=chunk,
                                 chunk_size=chunk_size,
                                 document_choice=[DocumentChoices.All_Relevant.name],
                                 )
            api_name = '/submit_nochat_api'  # NOTE: like submit_nochat but stable API for string dict passing
            if not stream_output:
                res = gr_client.predict(str(dict(client_kwargs)), api_name=api_name)
                res_dict = ast.literal_eval(res)
                text = res_dict['response']
                sources = res_dict['sources']
                yield dict(response=prompter.get_response(prompt + text, prompt=prompt,
                                                          sanitize_bot_response=sanitize_bot_response),
                           sources=sources)
=======
            elif inference_server == 'openai_chat':
                response = openai.ChatCompletion.create(
                    model=base_model,
                    messages=[
                        {"role": "system", "content": "You are a helpful assistant."},
                        {'role': 'user',
                         'content': prompt,
                         }
                    ],
                    stream=stream_output,
                    **gen_server_kwargs,
                )
                if not stream_output:
                    text = response["choices"][0]["message"]["content"]
                    yield dict(response=prompter.get_response(prompt + text, prompt=prompt,
                                                              sanitize_bot_response=sanitize_bot_response),
                               sources='')
                else:
                    text = ""
                    for chunk in response:
                        delta = chunk["choices"][0]["delta"]
                        if 'content' in delta:
                            text += delta['content']
                            yield dict(response=prompter.get_response(prompt + text, prompt=prompt,
                                                                      sanitize_bot_response=sanitize_bot_response),
                                       sources='')
            else:
                raise RuntimeError("No such OpenAI mode: %s" % inference_server)
        elif inference_server.startswith('http'):
            inference_server, headers = get_hf_server(inference_server)
            from gradio_utils.grclient import GradioClient
            from text_generation import Client as HFClient
            if isinstance(model, GradioClient):
                gr_client = model
                hf_client = None
            elif isinstance(model, HFClient):
                gr_client = None
                hf_client = model
>>>>>>> c432387e
            else:
                inference_server, gr_client, hf_client = get_client_from_inference_server(inference_server)

            # quick sanity check to avoid long timeouts, just see if can reach server
            requests.get(inference_server, timeout=int(os.getenv('REQUEST_TIMEOUT_FAST', '10')))

            if gr_client is not None:
                # Note: h2oGPT gradio server could handle input token size issues for prompt,
                # but best to handle here so send less data to server

                chat_client = False
                where_from = "gr_client"
                client_langchain_mode = 'Disabled'
                gen_server_kwargs = dict(temperature=temperature,
                                         top_p=top_p,
                                         top_k=top_k,
                                         num_beams=num_beams,
                                         max_new_tokens=max_new_tokens,
                                         min_new_tokens=min_new_tokens,
                                         early_stopping=early_stopping,
                                         max_time=max_time,
                                         repetition_penalty=repetition_penalty,
                                         num_return_sequences=num_return_sequences,
                                         do_sample=do_sample,
                                         chat=chat_client,
                                         )
                # account for gradio into gradio that handles prompting, avoid duplicating prompter prompt injection
                if prompt_type in [None, '', PromptType.plain.name, PromptType.plain.value,
                                   str(PromptType.plain.value)]:
                    # if our prompt is plain, assume either correct or gradio server knows different prompt type,
                    # so pass empty prompt_Type
                    gr_prompt_type = ''
                    gr_prompt_dict = ''
                    gr_prompt = prompt  # already prepared prompt
                    gr_context = ''
                    gr_iinput = ''
                else:
                    # if already have prompt_type that is not plain, None, or '', then already applied some prompting
                    #  But assume server can handle prompting, and need to avoid double-up.
                    #  Also assume server can do better job of using stopping.py to stop early, so avoid local prompting, let server handle
                    #  So avoid "prompt" and let gradio server reconstruct from prompt_type we passed
                    # Note it's ok that prompter.get_response() has prompt+text, prompt=prompt passed,
                    #  because just means extra processing and removal of prompt, but that has no human-bot prompting doesn't matter
                    #  since those won't appear
                    gr_context = context
                    gr_prompt = instruction
                    gr_iinput = iinput
                    gr_prompt_type = prompt_type
                    gr_prompt_dict = prompt_dict
                client_kwargs = dict(instruction=gr_prompt if chat_client else '',  # only for chat=True
                                     iinput=gr_iinput,  # only for chat=True
                                     context=gr_context,
                                     # streaming output is supported, loops over and outputs each generation in streaming mode
                                     # but leave stream_output=False for simple input/output mode
                                     stream_output=stream_output,

                                     **gen_server_kwargs,

                                     prompt_type=gr_prompt_type,
                                     prompt_dict=gr_prompt_dict,

                                     instruction_nochat=gr_prompt if not chat_client else '',
                                     iinput_nochat=gr_iinput,  # only for chat=False
                                     langchain_mode=client_langchain_mode,
                                     top_k_docs=top_k_docs,
                                     chunk=chunk,
                                     chunk_size=chunk_size,
                                     document_choice=[DocumentChoices.All_Relevant.name],
                                     )
                api_name = '/submit_nochat_api'  # NOTE: like submit_nochat but stable API for string dict passing
                if not stream_output:
                    res = gr_client.predict(str(dict(client_kwargs)), api_name=api_name)
                    res_dict = ast.literal_eval(res)
                    text = res_dict['response']
                    sources = res_dict['sources']
                    yield dict(response=prompter.get_response(prompt + text, prompt=prompt,
                                                              sanitize_bot_response=sanitize_bot_response),
                               sources=sources)
                else:
                    job = gr_client.submit(str(dict(client_kwargs)), api_name=api_name)
                    text = ''
                    sources = ''
                    res_dict = dict(response=text, sources=sources)
                    while not job.done():
                        outputs_list = job.communicator.job.outputs
                        if outputs_list:
                            res = job.communicator.job.outputs[-1]
                            res_dict = ast.literal_eval(res)
                            text = res_dict['response']
                            sources = res_dict['sources']
                            if gr_prompt_type == 'plain':
                                # then gradio server passes back full prompt + text
                                prompt_and_text = text
                            else:
                                prompt_and_text = prompt + text
                            yield dict(response=prompter.get_response(prompt_and_text, prompt=prompt,
                                                                      sanitize_bot_response=sanitize_bot_response),
                                       sources=sources)
                        time.sleep(0.01)
                    # ensure get last output to avoid race
                    res_all = job.outputs()
                    if len(res_all) > 0:
                        res = res_all[-1]
                        res_dict = ast.literal_eval(res)
                        text = res_dict['response']
                        sources = res_dict['sources']
                    else:
                        # go with old text if last call didn't work
                        e = job.future._exception
                        if e is not None:
                            stre = str(e)
                            strex = ''.join(traceback.format_tb(e.__traceback__))
                        else:
                            stre = ''
                            strex = ''

                        print("Bad final response: %s %s %s %s %s: %s %s" % (base_model, inference_server,
                                                                             res_all, prompt, text, stre, strex),
                              flush=True)
                    if gr_prompt_type == 'plain':
                        # then gradio server passes back full prompt + text
                        prompt_and_text = text
                    else:
                        prompt_and_text = prompt + text
                    yield dict(response=prompter.get_response(prompt_and_text, prompt=prompt,
                                                              sanitize_bot_response=sanitize_bot_response),
                               sources=sources)
            elif hf_client:
                # HF inference server needs control over input tokens
                where_from = "hf_client"

                # prompt must include all human-bot like tokens, already added by prompt
                # https://github.com/huggingface/text-generation-inference/tree/main/clients/python#types
                stop_sequences = list(set(prompter.terminate_response + [prompter.PreResponse]))
                stop_sequences = [x for x in stop_sequences if x]
                gen_server_kwargs = dict(do_sample=do_sample,
                                         max_new_tokens=max_new_tokens,
                                         # best_of=None,
                                         repetition_penalty=repetition_penalty,
                                         return_full_text=True,
                                         seed=SEED,
                                         stop_sequences=stop_sequences,
                                         temperature=temperature,
                                         top_k=top_k,
                                         top_p=top_p,
                                         # truncate=False,  # behaves oddly
                                         # typical_p=top_p,
                                         # watermark=False,
                                         # decoder_input_details=False,
                                         )
                # work-around for timeout at constructor time, will be issue if multi-threading,
                # so just do something reasonable or max_time if larger
                # lower bound because client is re-used if multi-threading
                hf_client.timeout = max(300, max_time)
                if not stream_output:
                    text = hf_client.generate(prompt, **gen_server_kwargs).generated_text
                    yield dict(response=prompter.get_response(text, prompt=prompt,
                                                              sanitize_bot_response=sanitize_bot_response),
                               sources='')
                else:
                    text = ""
                    for response in hf_client.generate_stream(prompt, **gen_server_kwargs):
                        if not response.token.special:
                            # stop_sequences
                            text_chunk = response.token.text
                            text += text_chunk
                            yield dict(response=prompter.get_response(prompt + text, prompt=prompt,
                                                                      sanitize_bot_response=sanitize_bot_response),
                                       sources='')
            else:
                raise RuntimeError("Failed to get client: %s" % inference_server)
        else:
            raise RuntimeError("No such inference_server  %s" % inference_server)

        if save_dir and text:
            # save prompt + new text
            extra_dict = gen_server_kwargs.copy()
            extra_dict.update(dict(inference_server=inference_server, num_prompt_tokens=num_prompt_tokens))
            save_generate_output(prompt=prompt, output=text, base_model=base_model, save_dir=save_dir,
                                 where_from=where_from, extra_dict=extra_dict)
        return
    else:
        assert not inference_server, "inferene_server=%s not supported" % inference_server

    if isinstance(tokenizer, str):
        # pipeline
        if tokenizer == "summarization":
            key = 'summary_text'
        else:
            raise RuntimeError("No such task type %s" % tokenizer)
        # NOTE: uses max_length only
        yield dict(response=model(prompt, max_length=max_new_tokens)[0][key], sources='')

    if 'mbart-' in base_model.lower():
        assert src_lang is not None
        tokenizer.src_lang = languages_covered()[src_lang]

    stopping_criteria = get_stopping(prompt_type, prompt_dict, tokenizer, device,
                                     model_max_length=tokenizer.model_max_length)

    inputs = tokenizer(prompt, return_tensors="pt")
    if debug and len(inputs["input_ids"]) > 0:
        print('input_ids length', len(inputs["input_ids"][0]), flush=True)
    input_ids = inputs["input_ids"].to(device)
    # CRITICAL LIMIT else will fail
    max_max_tokens = tokenizer.model_max_length
    max_input_tokens = max_max_tokens - min_new_tokens
    # NOTE: Don't limit up front due to max_new_tokens, let go up to max or reach max_max_tokens in stopping.py
    input_ids = input_ids[:, -max_input_tokens:]
    # required for falcon if multiple threads or asyncio accesses to model during generation
    if use_cache is None:
        use_cache = False if 'falcon' in base_model else True
    gen_config_kwargs = dict(temperature=float(temperature),
                             top_p=float(top_p),
                             top_k=top_k,
                             num_beams=num_beams,
                             do_sample=do_sample,
                             repetition_penalty=float(repetition_penalty),
                             num_return_sequences=num_return_sequences,
                             renormalize_logits=True,
                             remove_invalid_values=True,
                             use_cache=use_cache,
                             )
    token_ids = ['eos_token_id', 'pad_token_id', 'bos_token_id', 'cls_token_id', 'sep_token_id']
    for token_id in token_ids:
        if hasattr(tokenizer, token_id) and getattr(tokenizer, token_id) is not None:
            gen_config_kwargs.update({token_id: getattr(tokenizer, token_id)})
    generation_config = GenerationConfig(**gen_config_kwargs)

    gen_kwargs = dict(input_ids=input_ids,
                      generation_config=generation_config,
                      return_dict_in_generate=True,
                      output_scores=True,
                      max_new_tokens=max_new_tokens,  # prompt + new
                      min_new_tokens=min_new_tokens,  # prompt + new
                      early_stopping=early_stopping,  # False, True, "never"
                      max_time=max_time,
                      stopping_criteria=stopping_criteria,
                      )
    if 'gpt2' in base_model.lower():
        gen_kwargs.update(dict(bos_token_id=tokenizer.bos_token_id, pad_token_id=tokenizer.eos_token_id))
    elif 'mbart-' in base_model.lower():
        assert tgt_lang is not None
        tgt_lang = languages_covered()[tgt_lang]
        gen_kwargs.update(dict(forced_bos_token_id=tokenizer.lang_code_to_id[tgt_lang]))
    else:
        token_ids = ['eos_token_id', 'bos_token_id', 'pad_token_id']
        for token_id in token_ids:
            if hasattr(tokenizer, token_id) and getattr(tokenizer, token_id) is not None:
                gen_kwargs.update({token_id: getattr(tokenizer, token_id)})

    decoder_kwargs = dict(skip_special_tokens=True,
                          clean_up_tokenization_spaces=True)

    decoder = functools.partial(tokenizer.decode,
                                **decoder_kwargs
                                )
    decoder_raw_kwargs = dict(skip_special_tokens=False,
                              clean_up_tokenization_spaces=True)

    decoder_raw = functools.partial(tokenizer.decode,
                                    **decoder_raw_kwargs
                                    )

    with torch.no_grad():
        have_lora_weights = lora_weights not in [no_lora_str, '', None]
        context_class_cast = NullContext if device == 'cpu' or have_lora_weights else torch.autocast
        with context_class_cast(device):
            # protection for gradio not keeping track of closed users,
            # else hit bitsandbytes lack of thread safety:
            # https://github.com/h2oai/h2ogpt/issues/104
            # but only makes sense if concurrency_count == 1
            context_class = NullContext  # if concurrency_count > 1 else filelock.FileLock
            if verbose:
                print('Pre-Generate: %s' % str(datetime.now()), flush=True)
            decoded_output = None
            with context_class("generate.lock"):
                if verbose:
                    print('Generate: %s' % str(datetime.now()), flush=True)
                # decoded tokenized prompt can deviate from prompt due to special characters
                inputs_decoded = decoder(input_ids[0])
                inputs_decoded_raw = decoder_raw(input_ids[0])
                if inputs_decoded == prompt:
                    # normal
                    pass
                elif inputs_decoded.lstrip() == prompt.lstrip():
                    # sometimes extra space in front, make prompt same for prompt removal
                    prompt = inputs_decoded
                elif inputs_decoded_raw == prompt:
                    # some models specify special tokens that are part of normal prompt, so can't skip them
                    inputs_decoded = prompt = inputs_decoded_raw
                    decoder = decoder_raw
                    decoder_kwargs = decoder_raw_kwargs
                elif inputs_decoded_raw.replace("<unk> ", "").replace("<unk>", "").replace('\n', ' ').replace(' ',
                                                                                                              '') == prompt.replace(
                    '\n', ' ').replace(' ', ''):
                    inputs_decoded = prompt = inputs_decoded_raw
                    decoder = decoder_raw
                    decoder_kwargs = decoder_raw_kwargs
                else:
                    if verbose:
                        print("WARNING: Special characters in prompt", flush=True)
                if stream_output:
                    skip_prompt = False
                    streamer = H2OTextIteratorStreamer(tokenizer, skip_prompt=skip_prompt, block=False,
                                                       **decoder_kwargs)
                    gen_kwargs.update(dict(streamer=streamer))
                    target = wrapped_partial(generate_with_exceptions, model.generate,
                                             prompt=prompt, inputs_decoded=inputs_decoded,
                                             raise_generate_gpu_exceptions=raise_generate_gpu_exceptions,
                                             **gen_kwargs)
                    bucket = queue.Queue()
                    thread = EThread(target=target, streamer=streamer, bucket=bucket)
                    thread.start()
                    outputs = ""
                    try:
                        for new_text in streamer:
                            if bucket.qsize() > 0 or thread.exc:
                                thread.join()
                            outputs += new_text
                            yield dict(response=prompter.get_response(outputs, prompt=inputs_decoded,
                                                                      sanitize_bot_response=sanitize_bot_response),
                                       sources='')
                    except BaseException:
                        # if any exception, raise that exception if was from thread, first
                        if thread.exc:
                            raise thread.exc
                        raise
                    finally:
                        # clear before return, since .then() never done if from API
                        clear_torch_cache()
                        # in case no exception and didn't join with thread yet, then join
                        if not thread.exc:
                            thread.join()
                    # in case raise StopIteration or broke queue loop in streamer, but still have exception
                    if thread.exc:
                        raise thread.exc
                    decoded_output = outputs
                else:
                    try:
                        outputs = model.generate(**gen_kwargs)
                    finally:
                        clear_torch_cache()  # has to be here for API submit_nochat_api since.then() not called
                    outputs = [decoder(s) for s in outputs.sequences]
                    yield dict(response=prompter.get_response(outputs, prompt=inputs_decoded,
                                                              sanitize_bot_response=sanitize_bot_response), sources='')
                    if outputs and len(outputs) >= 1:
                        decoded_output = prompt + outputs[0]
                if save_dir and decoded_output:
                    extra_dict = gen_config_kwargs.copy()
                    extra_dict.update(dict(num_prompt_tokens=num_prompt_tokens))
                    save_generate_output(prompt=prompt, output=decoded_output, base_model=base_model, save_dir=save_dir,
                                         where_from="evaluate_%s" % str(stream_output),
                                         extra_dict=gen_config_kwargs)
            if verbose:
                print('Post-Generate: %s decoded_output: %s' % (
                    str(datetime.now()), len(decoded_output) if decoded_output else -1), flush=True)


inputs_list_names = list(inspect.signature(evaluate).parameters)
state_names = ['model_state', 'my_db_state']
inputs_kwargs_list = [x for x in inputs_list_names if x not in eval_func_param_names + state_names]


def get_cutoffs(memory_restriction_level, for_context=False, model_max_length=2048):
    # help to avoid errors like:
    # RuntimeError: The size of tensor a (2048) must match the size of tensor b (2049) at non-singleton dimension 3
    # RuntimeError: expected scalar type Half but found Float
    # with - 256
    if memory_restriction_level > 0:
        max_length_tokenize = 768 - 256 if memory_restriction_level <= 2 else 512 - 256
    else:
        # at least give room for 1 paragraph output
        max_length_tokenize = model_max_length - 256
    cutoff_len = max_length_tokenize * 4  # if reaches limit, then can't generate new tokens
    output_smallest = 30 * 4
    max_prompt_length = cutoff_len - output_smallest

    if for_context:
        # then lower even more to avoid later chop, since just estimate tokens in context bot
        max_prompt_length = max(64, int(max_prompt_length * 0.8))

    return cutoff_len, output_smallest, max_length_tokenize, max_prompt_length


class H2OTextIteratorStreamer(TextIteratorStreamer):
    """
    normally, timeout required for now to handle exceptions, else get()
    but with H2O version of TextIteratorStreamer, loop over block to handle
    """

    def __init__(self, tokenizer, skip_prompt: bool = False, timeout: typing.Optional[float] = None,
                 block=True, **decode_kwargs):
        super().__init__(tokenizer, skip_prompt, **decode_kwargs)
        self.text_queue = queue.Queue()
        self.stop_signal = None
        self.do_stop = False
        self.timeout = timeout
        self.block = block

    def on_finalized_text(self, text: str, stream_end: bool = False):
        """Put the new text in the queue. If the stream is ending, also put a stop signal in the queue."""
        self.text_queue.put(text, timeout=self.timeout)
        if stream_end:
            self.text_queue.put(self.stop_signal, timeout=self.timeout)

    def __iter__(self):
        return self

    def __next__(self):
        while True:
            try:
                value = self.stop_signal  # value looks unused in pycharm, not true
                if self.do_stop:
                    print("hit stop", flush=True)
                    # could raise or break, maybe best to raise and make parent see if any exception in thread
                    self.clear_queue()
                    self.do_stop = False
                    raise StopIteration()
                    # break
                value = self.text_queue.get(block=self.block, timeout=self.timeout)
                break
            except queue.Empty:
                time.sleep(0.01)
        if value == self.stop_signal:
            self.clear_queue()
            self.do_stop = False
            raise StopIteration()
        else:
            return value

    def clear_queue(self):
        # make sure streamer is reusable after stop hit
        with self.text_queue.mutex:
            self.text_queue.queue.clear()

def generate_with_exceptions(func, *args, prompt='', inputs_decoded='', raise_generate_gpu_exceptions=True, **kwargs):
    try:
        func(*args, **kwargs)
    except torch.cuda.OutOfMemoryError as e:
        print("GPU OOM 2: prompt: %s inputs_decoded: %s exception: %s" % (prompt, inputs_decoded, str(e)),
              flush=True)
        if 'input_ids' in kwargs:
            if kwargs['input_ids'] is not None:
                kwargs['input_ids'].cpu()
            kwargs['input_ids'] = None
        traceback.print_exc()
        clear_torch_cache()
        return
    except (Exception, RuntimeError) as e:
        if 'Expected all tensors to be on the same device' in str(e) or \
                'expected scalar type Half but found Float' in str(e) or \
                'probability tensor contains either' in str(e) or \
                'cublasLt ran into an error!' in str(e) or \
                'mat1 and mat2 shapes cannot be multiplied' in str(e):
            print(
                "GPU Error: prompt: %s inputs_decoded: %s exception: %s" % (prompt, inputs_decoded, str(e)),
                flush=True)
            traceback.print_exc()
            clear_torch_cache()
            if raise_generate_gpu_exceptions:
                raise
            return
        else:
            clear_torch_cache()
            if raise_generate_gpu_exceptions:
                raise


def get_generate_params(model_lower,
                        chat,
                        stream_output, show_examples,
                        prompt_type, prompt_dict,
                        temperature, top_p, top_k, num_beams,
                        max_new_tokens, min_new_tokens, early_stopping, max_time,
                        repetition_penalty, num_return_sequences,
                        do_sample,
                        top_k_docs, chunk, chunk_size,
                        verbose):
    use_defaults = False
    use_default_examples = True
    examples = []
    task_info = 'LLM'
    if model_lower:
        print(f"Using Model {model_lower}", flush=True)
    else:
        if verbose:
            print("No model defined yet", flush=True)

    min_new_tokens = min_new_tokens if min_new_tokens is not None else 0
    early_stopping = early_stopping if early_stopping is not None else False
    max_time_defaults = 60 * 3
    max_time = max_time if max_time is not None else max_time_defaults

    if not prompt_type and model_lower in inv_prompt_type_to_model_lower and prompt_type != 'custom':
        prompt_type = inv_prompt_type_to_model_lower[model_lower]
        if verbose:
            print("Auto-selecting prompt_type=%s for %s" % (prompt_type, model_lower), flush=True)

    # examples at first don't include chat, instruction_nochat, iinput_nochat, added at end
    if show_examples is None:
        if chat:
            show_examples = False
        else:
            show_examples = True

    summarize_example1 = """Jeff: Can I train a ? Transformers model on Amazon SageMaker? 
Philipp: Sure you can use the new Hugging Face Deep Learning Container. 
Jeff: ok.
Jeff: and how can I get started? 
Jeff: where can I find documentation? 
Philipp: ok, ok you can find everything here. https://huggingface.co/blog/the-partnership-amazon-sagemaker-and-hugging-face"""

    use_placeholder_instruction_as_example = False
    if 'bart-large-cnn-samsum' in model_lower or 'flan-t5-base-samsum' in model_lower:
        placeholder_instruction = summarize_example1
        placeholder_input = ""
        use_defaults = True
        use_default_examples = False
        use_placeholder_instruction_as_example = True
        task_info = "Summarization"
    elif 't5-' in model_lower or 't5' == model_lower or 'flan-' in model_lower:
        placeholder_instruction = "The square root of x is the cube root of y. What is y to the power of 2, if x = 4?"
        placeholder_input = ""
        use_defaults = True
        use_default_examples = True
        task_info = "Multi-Task: Q/A, translation, Chain-of-Thought, Logical Reasoning, Summarization, etc.  Best to use task prefix as trained on, e.g. `translate English to German: ` (space after colon)"
    elif 'mbart-' in model_lower:
        placeholder_instruction = "The girl has long hair."
        placeholder_input = ""
        use_defaults = True
        use_default_examples = False
        use_placeholder_instruction_as_example = True
    elif 'gpt2' in model_lower:
        placeholder_instruction = "The sky is"
        placeholder_input = ""
        prompt_type = prompt_type or 'plain'
        use_default_examples = True  # some will be odd "continuations" but can be ok
        use_placeholder_instruction_as_example = True
        task_info = "Auto-complete phrase, code, etc."
        use_defaults = True
    else:
        if chat:
            placeholder_instruction = ""
        else:
            placeholder_instruction = "Give detailed answer for whether Einstein or Newton is smarter."
        placeholder_input = ""
        if model_lower in inv_prompt_type_to_model_lower:
            if prompt_type != 'custom':
                prompt_type = inv_prompt_type_to_model_lower[model_lower]
        elif model_lower:
            # default is plain, because might rely upon trust_remote_code to handle prompting
            prompt_type = prompt_type or 'plain'
        else:
            prompt_type = ''
        task_info = "No task"
        if prompt_type == 'instruct':
            task_info = "Answer question or follow imperative as instruction with optionally input."
        elif prompt_type == 'plain':
            task_info = "Auto-complete phrase, code, etc."
        elif prompt_type == 'human_bot':
            if chat:
                task_info = "Chat (Shift-Enter to give question/imperative, input concatenated with instruction)"
            else:
                task_info = "Ask question/imperative (input concatenated with instruction)"

    # revert to plain if still nothing
    prompt_type = prompt_type or 'plain'
    if use_defaults:
        temperature = 1.0 if temperature is None else temperature
        top_p = 1.0 if top_p is None else top_p
        top_k = 40 if top_k is None else top_k
        num_beams = num_beams or 1
        max_new_tokens = max_new_tokens or 128
        repetition_penalty = repetition_penalty or 1.07
        num_return_sequences = min(num_beams, num_return_sequences or 1)
        do_sample = False if do_sample is None else do_sample
    else:
        temperature = 0.1 if temperature is None else temperature
        top_p = 0.75 if top_p is None else top_p
        top_k = 40 if top_k is None else top_k
        num_beams = num_beams or 1
        max_new_tokens = max_new_tokens or 256
        repetition_penalty = repetition_penalty or 1.07
        num_return_sequences = min(num_beams, num_return_sequences or 1)
        do_sample = False if do_sample is None else do_sample
    # doesn't include chat, instruction_nochat, iinput_nochat, added later
    params_list = ["",
                   stream_output,
                   prompt_type, prompt_dict,
                   temperature, top_p, top_k, num_beams,
                   max_new_tokens, min_new_tokens,
                   early_stopping, max_time, repetition_penalty, num_return_sequences, do_sample]

    if use_placeholder_instruction_as_example:
        examples += [[placeholder_instruction, ''] + params_list]

    if use_default_examples:
        examples += [
            ["Translate English to French", "Good morning"] + params_list,
            ["Give detailed answer for whether Einstein or Newton is smarter.", ''] + params_list,
            ["Explain in detailed list, all the best practices for coding in python.", ''] + params_list,
            [
                "Create a markdown table with 3 rows for the primary colors, and 2 columns, with color name and hex codes.",
                ''] + params_list,
            ['Translate to German:  My name is Arthur', ''] + params_list,
            ["Please answer to the following question. Who is going to be the next Ballon d'or?", ''] + params_list,
            ['Can Geoffrey Hinton have a conversation with George Washington? Give the rationale before answering.',
             ''] + params_list,
            ['Please answer the following question. What is the boiling point of Nitrogen?', ''] + params_list,
            ['Answer the following yes/no question. Can you write a whole Haiku in a single tweet?', ''] + params_list,
            ["Simplify the following expression: (False or False and True). Explain your answer.", ''] + params_list,
            [
                "Premise: At my age you will probably have learnt one lesson. Hypothesis:  It's not certain how many lessons you'll learn by your thirties. Does the premise entail the hypothesis?",
                ''] + params_list,
            ['The square root of x is the cube root of y. What is y to the power of 2, if x = 4?', ''] + params_list,
            [
                'Answer the following question by reasoning step by step.  The cafeteria had 23 apples. If they used 20 for lunch, and bought 6 more, how many apple do they have?',
                ''] + params_list,
            ["""def area_of_rectangle(a: float, b: float):
    \"\"\"Return the area of the rectangle.\"\"\"""", ''] + params_list,
            ["""# a function in native python:
def mean(a):
    return sum(a)/len(a)

# the same function using numpy:
import numpy as np
def mean(a):""", ''] + params_list,
            ["""X = np.random.randn(100, 100)
y = np.random.randint(0, 1, 100)

# fit random forest classifier with 20 estimators""", ''] + params_list,
        ]
    # add summary example
    examples += [
        [summarize_example1, 'Summarize' if prompt_type not in ['plain', 'instruct_simple'] else ''] + params_list]

    src_lang = "English"
    tgt_lang = "Russian"

    # move to correct position
    for example in examples:
        example += [chat, '', '', 'Disabled', LangChainAction.QUERY.value,
                    top_k_docs, chunk, chunk_size, [DocumentChoices.All_Relevant.name]
                    ]
        # adjust examples if non-chat mode
        if not chat:
            example[eval_func_param_names.index('instruction_nochat')] = example[
                eval_func_param_names.index('instruction')]
            example[eval_func_param_names.index('instruction')] = ''

            example[eval_func_param_names.index('iinput_nochat')] = example[eval_func_param_names.index('iinput')]
            example[eval_func_param_names.index('iinput')] = ''
        assert len(example) == len(eval_func_param_names), "Wrong example: %s %s" % (
            len(example), len(eval_func_param_names))

    if prompt_type == PromptType.custom.name and not prompt_dict:
        raise ValueError("Unexpected to get non-empty prompt_dict=%s for prompt_type=%s" % (prompt_dict, prompt_type))

    # get prompt_dict from prompt_type, so user can see in UI etc., or for custom do nothing except check format
    prompt_dict, error0 = get_prompt(prompt_type, prompt_dict,
                                     chat=False, context='', reduced=False, making_context=False, return_dict=True)
    if error0:
        raise RuntimeError("Prompt wrong: %s" % error0)

    return placeholder_instruction, placeholder_input, \
        stream_output, show_examples, \
        prompt_type, prompt_dict, \
        temperature, top_p, top_k, num_beams, \
        max_new_tokens, min_new_tokens, early_stopping, max_time, \
        repetition_penalty, num_return_sequences, \
        do_sample, \
        src_lang, tgt_lang, \
        examples, \
        task_info


def languages_covered():
    # https://huggingface.co/facebook/mbart-large-50-many-to-many-mmt#languages-covered
    covered = """Arabic (ar_AR), Czech (cs_CZ), German (de_DE), English (en_XX), Spanish (es_XX), Estonian (et_EE), Finnish (fi_FI), French (fr_XX), Gujarati (gu_IN), Hindi (hi_IN), Italian (it_IT), Japanese (ja_XX), Kazakh (kk_KZ), Korean (ko_KR), Lithuanian (lt_LT), Latvian (lv_LV), Burmese (my_MM), Nepali (ne_NP), Dutch (nl_XX), Romanian (ro_RO), Russian (ru_RU), Sinhala (si_LK), Turkish (tr_TR), Vietnamese (vi_VN), Chinese (zh_CN), Afrikaans (af_ZA), Azerbaijani (az_AZ), Bengali (bn_IN), Persian (fa_IR), Hebrew (he_IL), Croatian (hr_HR), Indonesian (id_ID), Georgian (ka_GE), Khmer (km_KH), Macedonian (mk_MK), Malayalam (ml_IN), Mongolian (mn_MN), Marathi (mr_IN), Polish (pl_PL), Pashto (ps_AF), Portuguese (pt_XX), Swedish (sv_SE), Swahili (sw_KE), Tamil (ta_IN), Telugu (te_IN), Thai (th_TH), Tagalog (tl_XX), Ukrainian (uk_UA), Urdu (ur_PK), Xhosa (xh_ZA), Galician (gl_ES), Slovene (sl_SI)"""
    covered = covered.split(', ')
    covered = {x.split(' ')[0]: x.split(' ')[1].replace(')', '').replace('(', '') for x in covered}
    return covered


def get_context(chat_context, prompt_type):
    if chat_context and prompt_type == 'human_bot':
        context0 = """<bot>: I am an intelligent, helpful, truthful, and fair assistant named h2oGPT, who will give accurate, balanced, and reliable responses.  I will not respond with I don't know or I don't understand.
<human>: I am a human person seeking useful assistance and request all questions be answered completely, and typically expect detailed responses.  Give answers in numbered list format if several distinct but related items are being listed."""
    else:
        context0 = ''
    return context0


def score_qa(smodel, stokenizer, max_length_tokenize, question, answer, cutoff_len):
    question = question[-cutoff_len:]
    answer = answer[-cutoff_len:]

    inputs = stokenizer(question, answer,
                        return_tensors="pt",
                        truncation=True,
                        max_length=max_length_tokenize).to(smodel.device)
    try:
        score = torch.sigmoid(smodel(**inputs).logits[0]).cpu().detach().numpy()[0]
    except torch.cuda.OutOfMemoryError as e:
        print("GPU OOM 3: question: %s answer: %s exception: %s" % (question, answer, str(e)), flush=True)
        del inputs
        traceback.print_exc()
        clear_torch_cache()
        return 'Response Score: GPU OOM'
    except (Exception, RuntimeError) as e:
        if 'Expected all tensors to be on the same device' in str(e) or \
                'expected scalar type Half but found Float' in str(e) or \
                'probability tensor contains either' in str(e) or \
                'cublasLt ran into an error!' in str(e) or \
                'device-side assert triggered' in str(e):
            print("GPU Error: question: %s answer: %s exception: %s" % (question, answer, str(e)),
                  flush=True)
            traceback.print_exc()
            clear_torch_cache()
            return 'Response Score: GPU Error'
        else:
            raise
    os.environ['TOKENIZERS_PARALLELISM'] = 'true'
    return score


def check_locals(**kwargs):
    # ensure everything in evaluate is here
    can_skip_because_locally_generated = no_default_param_names + [
        # get_model:
        'reward_type'
    ]
    for k in eval_func_param_names:
        if k in can_skip_because_locally_generated:
            continue
        assert k in kwargs, "Missing %s" % k
    for k in inputs_kwargs_list:
        if k in can_skip_because_locally_generated:
            continue
        assert k in kwargs, "Missing %s" % k

    for k in list(inspect.signature(get_model).parameters):
        if k in can_skip_because_locally_generated:
            continue
        assert k in kwargs, "Missing %s" % k


def get_model_max_length(model_state):
    if not isinstance(model_state['tokenizer'], (str, types.NoneType)):
        return model_state['tokenizer'].model_max_length
    else:
        return 2048


def get_max_max_new_tokens(model_state, **kwargs):
    if not isinstance(model_state['tokenizer'], (str, types.NoneType)):
        max_max_new_tokens = model_state['tokenizer'].model_max_length
    else:
        max_max_new_tokens = None

    if kwargs['max_max_new_tokens'] is not None and max_max_new_tokens is not None:
        return min(max_max_new_tokens, kwargs['max_max_new_tokens'])
    elif kwargs['max_max_new_tokens'] is not None:
        return kwargs['max_max_new_tokens']
    elif kwargs['memory_restriction_level'] == 1:
        return 768
    elif kwargs['memory_restriction_level'] == 2:
        return 512
    elif kwargs['memory_restriction_level'] >= 3:
        return 256
    else:
        # FIXME: Need to update after new model loaded, so user can control with slider
        return 2048


def get_minmax_top_k_docs(is_public):
    if is_public:
        min_top_k_docs = 1
        max_top_k_docs = 3
        label_top_k_docs = "Number of document chunks"
    else:
        min_top_k_docs = -1
        max_top_k_docs = 100
        label_top_k_docs = "Number of document chunks (-1 = auto fill model context)"
    return min_top_k_docs, max_top_k_docs, label_top_k_docs


def history_to_context(history, langchain_mode1, prompt_type1, prompt_dict1, chat1, model_max_length1,
                       memory_restriction_level1, keep_sources_in_context1):
    """
    consumes all history up to (but not including) latest history item that is presumed to be an [instruction, None] pair
    :param history:
    :param langchain_mode1:
    :param prompt_type1:
    :param prompt_dict1:
    :param chat1:
    :param model_max_length1:
    :param memory_restriction_level1:
    :param keep_sources_in_context1:
    :return:
    """
    # ensure output will be unique to models
    _, _, _, max_prompt_length = get_cutoffs(memory_restriction_level1,
                                             for_context=True, model_max_length=model_max_length1)
    context1 = ''
    if max_prompt_length is not None and langchain_mode1 not in ['LLM']:
        context1 = ''
        # - 1 below because current instruction already in history from user()
        for histi in range(0, len(history) - 1):
            data_point = dict(instruction=history[histi][0], input='', output=history[histi][1])
            prompt, pre_response, terminate_response, chat_sep, chat_turn_sep = generate_prompt(data_point,
                                                                                                prompt_type1,
                                                                                                prompt_dict1,
                                                                                                chat1,
                                                                                                reduced=True,
                                                                                                making_context=True)
            # md -> back to text, maybe not super important if model trained enough
            if not keep_sources_in_context1 and langchain_mode1 != 'Disabled' and prompt.find(source_prefix) >= 0:
                # FIXME: This is relatively slow even for small amount of text, like 0.3s each history item
                import re
                prompt = re.sub(f'{re.escape(source_prefix)}.*?{re.escape(source_postfix)}', '', prompt,
                                flags=re.DOTALL)
                if prompt.endswith('\n<p>'):
                    prompt = prompt[:-4]
            prompt = prompt.replace('<br>', chat_turn_sep)
            if not prompt.endswith(chat_turn_sep):
                prompt += chat_turn_sep
            # most recent first, add older if can
            # only include desired chat history
            if len(prompt + context1) > max_prompt_length:
                break
            context1 += prompt

        _, pre_response, terminate_response, chat_sep, chat_turn_sep = generate_prompt({}, prompt_type1, prompt_dict1,
                                                                                       chat1, reduced=True,
                                                                                       making_context=True)
        if context1 and not context1.endswith(chat_turn_sep):
            context1 += chat_turn_sep  # ensure if terminates abruptly, then human continues on next line
    return context1


def entrypoint_main():
    """
    Examples:

    WORLD_SIZE=4 CUDA_VISIBLE_DEVICES="0,1,2,3" torchrun --nproc_per_node=4 --master_port=1234 generate.py --base_model='EleutherAI/gpt-j-6B' --lora_weights=lora-alpaca_6B
    python generate.py --base_model='EleutherAI/gpt-j-6B' --lora_weights='lora-alpaca_6B'
    python generate.py --base_model='EleutherAI/gpt-neox-20b' --lora_weights='lora-alpaca_20B'
    
    # generate without lora weights, no prompt
    python generate.py --base_model='EleutherAI/gpt-neox-20b' --prompt_type='plain'
    python generate.py --base_model='togethercomputer/GPT-NeoXT-Chat-Base-20B' --prompt_type='dai_faq'

    python generate.py --base_model='togethercomputer/GPT-NeoXT-Chat-Base-20B' --prompt_type='dai_faq' --lora_weights='lora_20B_daifaq'
    # OpenChatKit settings:
    python generate.py --base_model='togethercomputer/GPT-NeoXT-Chat-Base-20B' --prompt_type='human_bot --debug=True --num_beams=1 --temperature=0.6 --top_k=40 --top_p=1.0

    python generate.py --base_model='distilgpt2' --prompt_type='plain' --debug=True --num_beams=1 --temperature=0.6 --top_k=40 --top_p=1.0 --share=False
    python generate.py --base_model='t5-large' --prompt_type='simple_instruct'
    python generate.py --base_model='philschmid/bart-large-cnn-samsum'
    python generate.py --base_model='philschmid/flan-t5-base-samsum'
    python generate.py --base_model='facebook/mbart-large-50-many-to-many-mmt'

    python generate.py --base_model='togethercomputer/GPT-NeoXT-Chat-Base-20B' --prompt_type='human_bot' --lora_weights='GPT-NeoXT-Chat-Base-20B.merged.json.8_epochs.57b2892c53df5b8cefac45f84d019cace803ef26.28'

    must have 4*48GB GPU and run without 8bit in order for sharding to work with infer_devices=False
    can also pass --prompt_type='human_bot' and model can somewhat handle instructions without being instruct tuned
    python generate.py --base_model=decapoda-research/llama-65b-hf --load_8bit=False --infer_devices=False --prompt_type='human_bot'

    python generate.py --base_model=h2oai/h2ogpt-oig-oasst1-512-6_9b
    """
    fire.Fire(main)


if __name__ == "__main__":
    entrypoint_main()<|MERGE_RESOLUTION|>--- conflicted
+++ resolved
@@ -1232,116 +1232,6 @@
         eval_func_param_names_defaults.remove(k)
 
 
-<<<<<<< HEAD
-def evaluate_from_str(
-        model_state,
-        my_db_state,
-        # START NOTE: Examples must have same order of parameters
-        user_kwargs,
-        # END NOTE: Examples must have same order of parameters
-        default_kwargs=None,
-        src_lang=None,
-        tgt_lang=None,
-        debug=False,
-        concurrency_count=None,
-        save_dir=None,
-        sanitize_bot_response=False,
-        model_state0=None,
-        memory_restriction_level=None,
-        max_max_new_tokens=None,
-        is_public=None,
-        max_max_time=None,
-        raise_generate_gpu_exceptions=None,
-        chat_context=None,
-        lora_weights=None,
-        load_db_if_exists=True,
-        dbs=None,
-        user_path=None,
-        detect_user_path_changes_every_query=None,
-        use_openai_embedding=None,
-        use_openai_model=None,
-        hf_embedding_model=None,
-        db_type=None,
-        n_jobs=None,
-        first_para=None,
-        text_limit=None,
-        verbose=False,
-        cli=False,
-        reverse_docs=True,
-        use_cache=None,
-        auto_reduce_chunks=None,
-        max_chunks=None,
-        model_lock=None,
-        force_langchain_evaluate=None,
-        model_state_none=None,
-):
-    if isinstance(user_kwargs, str):
-        user_kwargs = ast.literal_eval(user_kwargs)
-    # only used for submit_nochat_api
-    user_kwargs['chat'] = False
-    if 'stream_output' not in user_kwargs:
-        user_kwargs['stream_output'] = False
-    if 'langchain_mode' not in user_kwargs:
-        # if user doesn't specify, then assume disabled, not use default
-        user_kwargs['langchain_mode'] = 'Disabled'
-    if 'langchain_action' not in user_kwargs:
-        user_kwargs['langchain_action'] = LangChainAction.QUERY.value
-
-    assert set(list(default_kwargs.keys())) == set(eval_func_param_names)
-    # correct ordering.  Note some things may not be in default_kwargs, so can't be default of user_kwargs.get()
-    args_list = [user_kwargs[k] if k in user_kwargs else default_kwargs[k] for k in eval_func_param_names]
-
-    ret = evaluate(
-        model_state,
-        my_db_state,
-        # START NOTE: Examples must have same order of parameters
-        *tuple(args_list),
-        # END NOTE: Examples must have same order of parameters
-        src_lang=src_lang,
-        tgt_lang=tgt_lang,
-        debug=debug,
-        concurrency_count=concurrency_count,
-        save_dir=save_dir,
-        sanitize_bot_response=sanitize_bot_response,
-        model_state0=model_state0,
-        memory_restriction_level=memory_restriction_level,
-        max_max_new_tokens=max_max_new_tokens,
-        is_public=is_public,
-        max_max_time=max_max_time,
-        raise_generate_gpu_exceptions=raise_generate_gpu_exceptions,
-        chat_context=chat_context,
-        lora_weights=lora_weights,
-        load_db_if_exists=load_db_if_exists,
-        dbs=dbs,
-        user_path=user_path,
-        detect_user_path_changes_every_query=detect_user_path_changes_every_query,
-        use_openai_embedding=use_openai_embedding,
-        use_openai_model=use_openai_model,
-        hf_embedding_model=hf_embedding_model,
-        db_type=db_type,
-        n_jobs=n_jobs,
-        first_para=first_para,
-        text_limit=text_limit,
-        verbose=verbose,
-        cli=cli,
-        reverse_docs=reverse_docs,
-        use_cache=use_cache,
-        auto_reduce_chunks=auto_reduce_chunks,
-        max_chunks=max_chunks,
-        model_lock=model_lock,
-        force_langchain_evaluate=force_langchain_evaluate,
-        model_state_none=model_state_none,
-    )
-    try:
-        for ret1 in ret:
-            yield ret1
-    finally:
-        # clear before return, in finally in case GPU OOM exception
-        clear_torch_cache()
-
-
-=======
->>>>>>> c432387e
 def evaluate(
         model_state,
         my_db_state,
@@ -1677,99 +1567,6 @@
                         yield dict(response=prompter.get_response(prompt + text, prompt=prompt,
                                                                   sanitize_bot_response=sanitize_bot_response),
                                    sources='')
-<<<<<<< HEAD
-        else:
-            raise RuntimeError("No such OpenAI mode: %s" % inference_server)
-    elif inference_server.startswith('http'):
-        inference_server, headers = get_hf_server(inference_server)
-        from gradio_utils.grclient import GradioClient
-        from text_generation import Client as HFClient
-        if isinstance(model, GradioClient):
-            gr_client = model
-            hf_client = None
-        elif isinstance(model, HFClient):
-            gr_client = None
-            hf_client = model
-        else:
-            inference_server, gr_client, hf_client = get_client_from_inference_server(inference_server)
-
-        # quick sanity check to avoid long timeouts, just see if can reach server
-        requests.get(inference_server, timeout=int(os.getenv('REQUEST_TIMEOUT_FAST', '10')))
-
-        if gr_client is not None:
-            # Note: h2oGPT gradio server could handle input token size issues for prompt,
-            # but best to handle here so send less data to server
-
-            chat_client = False
-            where_from = "gr_client"
-            client_langchain_mode = 'Disabled'
-            client_langchain_action = LangChainAction.QUERY.value
-            gen_server_kwargs = dict(temperature=temperature,
-                                     top_p=top_p,
-                                     top_k=top_k,
-                                     num_beams=num_beams,
-                                     max_new_tokens=max_new_tokens,
-                                     min_new_tokens=min_new_tokens,
-                                     early_stopping=early_stopping,
-                                     max_time=max_time,
-                                     repetition_penalty=repetition_penalty,
-                                     num_return_sequences=num_return_sequences,
-                                     do_sample=do_sample,
-                                     chat=chat_client,
-                                     )
-            # account for gradio into gradio that handles prompting, avoid duplicating prompter prompt injection
-            if prompt_type in [None, '', PromptType.plain.name, PromptType.plain.value, str(PromptType.plain.value)]:
-                # if our prompt is plain, assume either correct or gradio server knows different prompt type,
-                # so pass empty prompt_Type
-                gr_prompt_type = ''
-                gr_prompt_dict = ''
-                gr_prompt = prompt  # already prepared prompt
-                gr_context = ''
-                gr_iinput = ''
-            else:
-                # if already have prompt_type that is not plain, None, or '', then already applied some prompting
-                #  But assume server can handle prompting, and need to avoid double-up.
-                #  Also assume server can do better job of using stopping.py to stop early, so avoid local prompting, let server handle
-                #  So avoid "prompt" and let gradio server reconstruct from prompt_type we passed
-                # Note it's ok that prompter.get_response() has prompt+text, prompt=prompt passed,
-                #  because just means extra processing and removal of prompt, but that has no human-bot prompting doesn't matter
-                #  since those won't appear
-                gr_context = context
-                gr_prompt = instruction
-                gr_iinput = iinput
-                gr_prompt_type = prompt_type
-                gr_prompt_dict = prompt_dict
-            client_kwargs = dict(instruction=gr_prompt if chat_client else '',  # only for chat=True
-                                 iinput=gr_iinput,  # only for chat=True
-                                 context=gr_context,
-                                 # streaming output is supported, loops over and outputs each generation in streaming mode
-                                 # but leave stream_output=False for simple input/output mode
-                                 stream_output=stream_output,
-
-                                 **gen_server_kwargs,
-
-                                 prompt_type=gr_prompt_type,
-                                 prompt_dict=gr_prompt_dict,
-
-                                 instruction_nochat=gr_prompt if not chat_client else '',
-                                 iinput_nochat=gr_iinput,  # only for chat=False
-                                 langchain_mode=client_langchain_mode,
-                                 langchain_action=client_langchain_action,
-                                 top_k_docs=top_k_docs,
-                                 chunk=chunk,
-                                 chunk_size=chunk_size,
-                                 document_choice=[DocumentChoices.All_Relevant.name],
-                                 )
-            api_name = '/submit_nochat_api'  # NOTE: like submit_nochat but stable API for string dict passing
-            if not stream_output:
-                res = gr_client.predict(str(dict(client_kwargs)), api_name=api_name)
-                res_dict = ast.literal_eval(res)
-                text = res_dict['response']
-                sources = res_dict['sources']
-                yield dict(response=prompter.get_response(prompt + text, prompt=prompt,
-                                                          sanitize_bot_response=sanitize_bot_response),
-                           sources=sources)
-=======
             elif inference_server == 'openai_chat':
                 response = openai.ChatCompletion.create(
                     model=base_model,
@@ -1808,7 +1605,6 @@
             elif isinstance(model, HFClient):
                 gr_client = None
                 hf_client = model
->>>>>>> c432387e
             else:
                 inference_server, gr_client, hf_client = get_client_from_inference_server(inference_server)
 
@@ -1822,6 +1618,7 @@
                 chat_client = False
                 where_from = "gr_client"
                 client_langchain_mode = 'Disabled'
+                client_langchain_action = LangChainAction.QUERY.value
                 gen_server_kwargs = dict(temperature=temperature,
                                          top_p=top_p,
                                          top_k=top_k,
@@ -1873,6 +1670,7 @@
                                      instruction_nochat=gr_prompt if not chat_client else '',
                                      iinput_nochat=gr_iinput,  # only for chat=False
                                      langchain_mode=client_langchain_mode,
+                                     langchain_action=client_langchain_action,
                                      top_k_docs=top_k_docs,
                                      chunk=chunk,
                                      chunk_size=chunk_size,
