--- conflicted
+++ resolved
@@ -31,14 +31,9 @@
     chunk_size="langchain_chunk_size",
     document_subset="langchain_document_subset",
     document_choice="langchain_document_choice",
-<<<<<<< HEAD
-    pre_prompt_summary="pre_prompt_summary",
-    prompt_summary="prompt_summary",
-=======
     pre_prompt_summary='pre_prompt_summary',
     prompt_summary='prompt_summary',
     system_prompt="system_prompt",
->>>>>>> 94a9f67d
 )
 
 
