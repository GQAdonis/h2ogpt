--- conflicted
+++ resolved
@@ -114,12 +114,13 @@
     # separate tokenizer for vllm, so don't have to share full model, just proxy tokenizer
     # if vllm endpoint, we shouldn't fail at all if have invalid base model
     from tests.test_langchain_units import get_test_model
-<<<<<<< HEAD
     kwargs = dict(base_model='HuggingFaceH4/zephyr-7b-omega',
                   tokenizer_base_model='amazon/MistralLite',
                   prompt_type='human_bot',
                   inference_server="vllm:localhost:8080",
-                  max_seq_len=4096, )
+                  regenerate_clients=False,
+                  max_seq_len=4096,
+                  )
     model, tokenizer, base_model, prompt_type = get_test_model(**kwargs, regenerate_clients=True)
     assert model == 'vllm:localhost:8080'
     assert 'amazon/MistralLite' in str(tokenizer)
@@ -130,14 +131,6 @@
     # if vllm endpoint, we shouldn't fail at all if have invalid base model
     from tests.test_langchain_units import get_test_model
     model, tokenizer, base_model, prompt_type = get_test_model(**kwargs, regenerate_clients=False)
-=======
-    model, tokenizer, base_model, prompt_type = get_test_model(base_model='HuggingFaceH4/zephyr-7b-omega',
-                                                               tokenizer_base_model='amazon/MistralLite',
-                                                               prompt_type='human_bot',
-                                                               inference_server="vllm:localhost:8080",
-                                                               regenerate_clients=False,
-                                                               max_seq_len=4096)
->>>>>>> f5d0b627
     assert model['base_url'] == 'http://localhost:8080/v1'
     assert 'amazon/MistralLite' in str(tokenizer)
     assert prompt_type == 'human_bot'
