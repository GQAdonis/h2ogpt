import gzip
import io
import json
import os
import shutil
import tempfile
import uuid

import pytest

from src.gen import get_model_retry
from tests.test_client_calls import texts_helium1, texts_helium2, texts_helium3, texts_helium4, texts_helium5, \
    texts_simple
from tests.utils import wrap_test_forked, kill_weaviate, make_user_path_test
from src.enums import DocumentSubset, LangChainAction, LangChainMode, LangChainTypes, DocumentChoice, \
    docs_joiner_default, docs_token_handling_default, db_types, db_types_full
from src.gpt_langchain import get_persist_directory, get_db, get_documents, length_db1, _run_qa_db, split_merge_docs
from src.utils import zip_data, download_simple, get_ngpus_vis, get_mem_gpus, have_faiss, remove, get_kwargs, \
    FakeTokenizer, get_token_count, flatten_list, tar_data

have_openai_key = os.environ.get('OPENAI_API_KEY') is not None
have_replicate_key = os.environ.get('REPLICATE_API_TOKEN') is not None

have_gpus = get_ngpus_vis() > 0

mem_gpus = get_mem_gpus()

# FIXME:
os.environ['TOKENIZERS_PARALLELISM'] = 'false'


@pytest.mark.skipif(not have_openai_key, reason="requires OpenAI key to run")
@wrap_test_forked
def test_qa_wiki_openai():
    return run_qa_wiki_fork(use_openai_model=True)


@pytest.mark.need_gpu
@wrap_test_forked
def test_qa_wiki_stuff_hf():
    # NOTE: total context length makes things fail when n_sources * text_limit >~ 2048
    return run_qa_wiki_fork(use_openai_model=False, text_limit=256, chain_type='stuff', prompt_type='human_bot')


@pytest.mark.xfail(strict=False,
                   reason="Too long context, improve prompt for map_reduce.  Until then hit: The size of tensor a (2048) must match the size of tensor b (2125) at non-singleton dimension 3")
@wrap_test_forked
def test_qa_wiki_map_reduce_hf():
    return run_qa_wiki_fork(use_openai_model=False, text_limit=None, chain_type='map_reduce', prompt_type='human_bot')


def run_qa_wiki_fork(*args, **kwargs):
    # disable fork to avoid
    # RuntimeError: Cannot re-initialize CUDA in forked subprocess. To use CUDA with multiprocessing, you must use the 'spawn' start method
    # because some other tests use cuda in parent
    # from tests.utils import call_subprocess_onetask
    # return call_subprocess_onetask(run_qa_wiki, args=args, kwargs=kwargs)
    return run_qa_wiki(*args, **kwargs)


def run_qa_wiki(use_openai_model=False, first_para=True, text_limit=None, chain_type='stuff', prompt_type=None):
    from src.gpt_langchain import get_wiki_sources, get_llm
    from langchain.chains.qa_with_sources import load_qa_with_sources_chain

    sources = get_wiki_sources(first_para=first_para, text_limit=text_limit)
    llm, model_name, streamer, prompt_type_out, async_output, only_new_text, gradio_server = \
        get_llm(use_openai_model=use_openai_model, prompt_type=prompt_type, llamacpp_dict={},
                exllama_dict={})
    chain = load_qa_with_sources_chain(llm, chain_type=chain_type)

    question = "What are the main differences between Linux and Windows?"
    from src.gpt_langchain import get_answer_from_sources
    answer = get_answer_from_sources(chain, sources, question)
    print(answer)


def check_ret(ret):
    """
    check generator
    :param ret:
    :return:
    """
    rets = []
    for ret1 in ret:
        rets.append(ret1)
        print(ret1)
    assert rets
    return rets


@pytest.mark.skipif(not have_openai_key, reason="requires OpenAI key to run")
@wrap_test_forked
def test_qa_wiki_db_openai():
    from src.gpt_langchain import _run_qa_db
    query = "What are the main differences between Linux and Windows?"
    langchain_mode = 'wiki'
    ret = _run_qa_db(query=query, use_openai_model=True, use_openai_embedding=True, text_limit=None,
                     hf_embedding_model="sentence-transformers/all-MiniLM-L6-v2",
                     db_type='faiss',
                     langchain_mode_types=dict(langchain_mode=LangChainTypes.SHARED.value),
                     langchain_mode=langchain_mode,
                     langchain_action=LangChainAction.QUERY.value, langchain_agents=[], llamacpp_dict={})
    check_ret(ret)


@pytest.mark.need_gpu
@wrap_test_forked
def test_qa_wiki_db_hf():
    from src.gpt_langchain import _run_qa_db
    # if don't chunk, still need to limit
    # but this case can handle at least more documents, by picking top k
    # FIXME: but spitting out garbage answer right now, all fragmented, or just 1-word answer
    query = "What are the main differences between Linux and Windows?"
    langchain_mode = 'wiki'
    ret = _run_qa_db(query=query, use_openai_model=False, use_openai_embedding=False, text_limit=256,
                     hf_embedding_model="sentence-transformers/all-MiniLM-L6-v2",
                     db_type='faiss',
                     langchain_mode_types=dict(langchain_mode=LangChainTypes.SHARED.value),
                     langchain_mode=langchain_mode,
                     langchain_action=LangChainAction.QUERY.value,
                     langchain_agents=[], llamacpp_dict={})
    check_ret(ret)


@pytest.mark.need_gpu
@wrap_test_forked
def test_qa_wiki_db_chunk_hf():
    from src.gpt_langchain import _run_qa_db
    query = "What are the main differences between Linux and Windows?"
    langchain_mode = 'wiki'
    ret = _run_qa_db(query=query, use_openai_model=False, use_openai_embedding=False, text_limit=256, chunk=True,
                     chunk_size=256,
                     hf_embedding_model="sentence-transformers/all-MiniLM-L6-v2",
                     db_type='faiss',
                     langchain_mode_types=dict(langchain_mode=LangChainTypes.SHARED.value),
                     langchain_mode=langchain_mode,
                     langchain_action=LangChainAction.QUERY.value,
                     langchain_agents=[], llamacpp_dict={})
    check_ret(ret)


@pytest.mark.skipif(not have_openai_key, reason="requires OpenAI key to run")
@wrap_test_forked
def test_qa_wiki_db_chunk_openai():
    from src.gpt_langchain import _run_qa_db
    # don't need 256, just seeing how compares to hf
    query = "What are the main differences between Linux and Windows?"
    langchain_mode = 'wiki'
    ret = _run_qa_db(query=query, use_openai_model=True, use_openai_embedding=True, text_limit=256, chunk=True,
                     chunk_size=256,
                     hf_embedding_model="sentence-transformers/all-MiniLM-L6-v2",
                     db_type='faiss',
                     langchain_mode_types=dict(langchain_mode=LangChainTypes.SHARED.value),
                     langchain_mode=langchain_mode,
                     langchain_action=LangChainAction.QUERY.value,
                     langchain_agents=[], llamacpp_dict={})
    check_ret(ret)


@pytest.mark.skipif(not have_openai_key, reason="requires OpenAI key to run")
@wrap_test_forked
def test_qa_github_db_chunk_openai():
    from src.gpt_langchain import _run_qa_db
    # don't need 256, just seeing how compares to hf
    query = "what is a software defined asset"
    langchain_mode = 'github h2oGPT'
    ret = _run_qa_db(query=query, use_openai_model=True, use_openai_embedding=True, text_limit=256, chunk=True,
                     chunk_size=256,
                     hf_embedding_model="sentence-transformers/all-MiniLM-L6-v2",
                     db_type='faiss',
                     langchain_mode_types=dict(langchain_mode=LangChainTypes.SHARED.value),
                     langchain_mode=langchain_mode,
                     langchain_action=LangChainAction.QUERY.value,
                     langchain_agents=[], llamacpp_dict={})
    check_ret(ret)


@pytest.mark.need_gpu
@wrap_test_forked
def test_qa_daidocs_db_chunk_hf():
    from src.gpt_langchain import _run_qa_db
    # FIXME: doesn't work well with non-instruct-tuned Cerebras
    query = "Which config.toml enables pytorch for NLP?"
    langchain_mode = 'DriverlessAI docs'
    ret = _run_qa_db(query=query, use_openai_model=False, use_openai_embedding=False, text_limit=None, chunk=True,
                     chunk_size=128,
                     hf_embedding_model="sentence-transformers/all-MiniLM-L6-v2",
                     db_type='faiss',
                     langchain_mode_types=dict(langchain_mode=LangChainTypes.SHARED.value),
                     langchain_mode=langchain_mode,
                     langchain_action=LangChainAction.QUERY.value,
                     langchain_agents=[], llamacpp_dict={})
    check_ret(ret)


@pytest.mark.skipif(not have_faiss, reason="requires FAISS")
@wrap_test_forked
def test_qa_daidocs_db_chunk_hf_faiss():
    from src.gpt_langchain import _run_qa_db
    query = "Which config.toml enables pytorch for NLP?"
    # chunk_size is chars for each of k=4 chunks
    langchain_mode = 'DriverlessAI docs'
    ret = _run_qa_db(query=query, use_openai_model=False, use_openai_embedding=False, text_limit=None, chunk=True,
                     chunk_size=128 * 1,  # characters, and if k=4, then 4*4*128 = 2048 chars ~ 512 tokens
                     langchain_mode_types=dict(langchain_mode=LangChainTypes.SHARED.value),
                     langchain_mode=langchain_mode,
                     langchain_action=LangChainAction.QUERY.value,
                     langchain_agents=[],
                     llamacpp_dict={},
                     db_type='faiss',
                     hf_embedding_model="sentence-transformers/all-MiniLM-L6-v2",
                     )
    check_ret(ret)


@pytest.mark.need_gpu
@pytest.mark.parametrize("db_type", db_types)
@pytest.mark.parametrize("top_k_docs", [-1, 3])
@wrap_test_forked
def test_qa_daidocs_db_chunk_hf_dbs(db_type, top_k_docs):
    kill_weaviate(db_type)
    langchain_mode = 'DriverlessAI docs'
    langchain_action = LangChainAction.QUERY.value
    langchain_agents = []
    persist_directory, langchain_type = get_persist_directory(langchain_mode,
                                                              langchain_type=LangChainTypes.SHARED.value)
    assert langchain_type == LangChainTypes.SHARED.value
    remove(persist_directory)
    from src.gpt_langchain import _run_qa_db
    query = "Which config.toml enables pytorch for NLP?"
    # chunk_size is chars for each of k=4 chunks
    if top_k_docs == -1:
        # else OOMs on generation immediately when generation starts, even though only 1600 tokens and 256 new tokens
        model_name = 'h2oai/h2ogpt-oig-oasst1-512-6_9b'
    else:
        model_name = None
    ret = _run_qa_db(query=query, use_openai_model=False, use_openai_embedding=False, text_limit=None, chunk=True,
                     chunk_size=128 * 1,  # characters, and if k=4, then 4*4*128 = 2048 chars ~ 512 tokens
                     langchain_mode=langchain_mode,
                     langchain_action=langchain_action,
                     langchain_agents=langchain_agents,
                     hf_embedding_model="sentence-transformers/all-MiniLM-L6-v2",
                     db_type=db_type,
                     top_k_docs=top_k_docs,
                     model_name=model_name,
                     llamacpp_dict={},
                     )
    check_ret(ret)
    kill_weaviate(db_type)


def get_test_model(base_model='h2oai/h2ogpt-oig-oasst1-512-6_9b',
                   tokenizer_base_model='',
                   prompt_type='human_bot',
                   inference_server='',
                   max_seq_len=None,
                   regenerate_clients=True):
    # need to get model externally, so don't OOM
    from src.gen import get_model
    all_kwargs = dict(load_8bit=False,
                      load_4bit=False,
                      low_bit_mode=1,
                      load_half=True,
                      load_gptq='',
                      use_autogptq=False,
                      load_awq='',
                      load_exllama=False,
                      use_safetensors=False,
                      revision=None,
                      use_gpu_id=True,
                      base_model=base_model,
                      tokenizer_base_model=tokenizer_base_model,
                      inference_server=inference_server,
                      regenerate_clients=regenerate_clients,
                      lora_weights='',
                      gpu_id=0,
                      n_jobs=1,
                      n_gpus=None,

                      reward_type=False,
                      local_files_only=False,
                      resume_download=True,
                      use_auth_token=False,
                      trust_remote_code=True,
                      offload_folder=None,
                      rope_scaling=None,
                      max_seq_len=max_seq_len,
                      compile_model=True,
                      llamacpp_dict={},
                      exllama_dict={},
                      gptq_dict={},
                      attention_sinks=False,
                      sink_dict={},
                      truncation_generation=False,
                      hf_model_dict={},
                      use_flash_attention_2=False,
                      llamacpp_path='llamacpp_path',

                      verbose=False)
    model, tokenizer, device = get_model_retry(reward_type=False,
                                               **get_kwargs(get_model, exclude_names=['reward_type'], **all_kwargs))
    return model, tokenizer, base_model, prompt_type


@pytest.mark.need_gpu
@pytest.mark.parametrize("db_type", ['chroma'])
@wrap_test_forked
def test_qa_daidocs_db_chunk_hf_dbs_switch_embedding(db_type):
    model, tokenizer, base_model, prompt_type = get_test_model()

    langchain_mode = 'DriverlessAI docs'
    langchain_action = LangChainAction.QUERY.value
    langchain_agents = []
    persist_directory, langchain_type = get_persist_directory(langchain_mode,
                                                              langchain_type=LangChainTypes.SHARED.value)
    assert langchain_type == LangChainTypes.SHARED.value
    remove(persist_directory)
    from src.gpt_langchain import _run_qa_db
    query = "Which config.toml enables pytorch for NLP?"
    # chunk_size is chars for each of k=4 chunks
    ret = _run_qa_db(query=query, use_openai_model=False, use_openai_embedding=False,
                     hf_embedding_model="sentence-transformers/all-MiniLM-L6-v2",
                     migrate_embedding_model=True,
                     model=model,
                     tokenizer=tokenizer,
                     model_name=base_model,
                     prompt_type=prompt_type,
                     text_limit=None, chunk=True,
                     chunk_size=128 * 1,  # characters, and if k=4, then 4*4*128 = 2048 chars ~ 512 tokens
                     langchain_mode=langchain_mode,
                     langchain_action=langchain_action,
                     langchain_agents=langchain_agents,
                     db_type=db_type,
                     llamacpp_dict={},
                     )
    check_ret(ret)

    query = "Which config.toml enables pytorch for NLP?"
    # chunk_size is chars for each of k=4 chunks
    ret = _run_qa_db(query=query, use_openai_model=False, use_openai_embedding=False,
                     hf_embedding_model='hkunlp/instructor-large',
                     migrate_embedding_model=True,
                     model=model,
                     tokenizer=tokenizer,
                     model_name=base_model,
                     prompt_type=prompt_type,
                     text_limit=None, chunk=True,
                     chunk_size=128 * 1,  # characters, and if k=4, then 4*4*128 = 2048 chars ~ 512 tokens
                     langchain_mode=langchain_mode,
                     langchain_action=langchain_action,
                     langchain_agents=langchain_agents,
                     db_type=db_type,
                     llamacpp_dict={},
                     )
    check_ret(ret)


@pytest.mark.parametrize("db_type", db_types)
@wrap_test_forked
def test_qa_wiki_db_chunk_hf_dbs_llama(db_type):
    kill_weaviate(db_type)
    from src.gpt4all_llm import get_model_tokenizer_gpt4all
    model_name = 'llama'
    model, tokenizer, device = get_model_tokenizer_gpt4all(model_name,
                                                           n_jobs=8,
                                                           max_seq_len=512,
                                                           llamacpp_dict=dict(
                                                               model_path_llama='https://huggingface.co/TheBloke/Llama-2-7b-Chat-GGUF/resolve/main/llama-2-7b-chat.Q6_K.gguf?download=true',
                                                               n_gpu_layers=100,
                                                               use_mlock=True,
                                                               n_batch=1024))

    from src.gpt_langchain import _run_qa_db
    query = "What are the main differences between Linux and Windows?"
    # chunk_size is chars for each of k=4 chunks
    langchain_mode = 'wiki'
    ret = _run_qa_db(query=query, use_openai_model=False, use_openai_embedding=False, text_limit=None, chunk=True,
                     chunk_size=128 * 1,  # characters, and if k=4, then 4*4*128 = 2048 chars ~ 512 tokens
                     hf_embedding_model="sentence-transformers/all-MiniLM-L6-v2",
                     langchain_mode_types=dict(langchain_mode=LangChainTypes.SHARED.value),
                     langchain_mode=langchain_mode,
                     langchain_action=LangChainAction.QUERY.value,
                     langchain_agents=[],
                     db_type=db_type,
                     prompt_type='llama2',
                     langchain_only_model=True,
                     model_name=model_name, model=model, tokenizer=tokenizer,
                     llamacpp_dict=dict(n_gpu_layers=100, use_mlock=True, n_batch=1024),
                     )
    check_ret(ret)
    kill_weaviate(db_type)


@pytest.mark.skipif(not have_openai_key, reason="requires OpenAI key to run")
@wrap_test_forked
def test_qa_daidocs_db_chunk_openai():
    from src.gpt_langchain import _run_qa_db
    query = "Which config.toml enables pytorch for NLP?"
    langchain_mode = 'DriverlessAI docs'
    ret = _run_qa_db(query=query, use_openai_model=True, use_openai_embedding=True, text_limit=256, chunk=True,
                     db_type='faiss',
                     hf_embedding_model="",
                     chunk_size=256,
                     langchain_mode_types=dict(langchain_mode=LangChainTypes.SHARED.value),
                     langchain_mode=langchain_mode,
                     langchain_action=LangChainAction.QUERY.value,
                     langchain_agents=[], llamacpp_dict={})
    check_ret(ret)


@pytest.mark.skipif(not have_openai_key, reason="requires OpenAI key to run")
@wrap_test_forked
def test_qa_daidocs_db_chunk_openaiembedding_hfmodel():
    from src.gpt_langchain import _run_qa_db
    query = "Which config.toml enables pytorch for NLP?"
    langchain_mode = 'DriverlessAI docs'
    ret = _run_qa_db(query=query, use_openai_model=False, use_openai_embedding=True, text_limit=None, chunk=True,
                     chunk_size=128,
                     hf_embedding_model="",
                     db_type='faiss',
                     langchain_mode_types=dict(langchain_mode=LangChainTypes.SHARED.value),
                     langchain_mode=langchain_mode,
                     langchain_action=LangChainAction.QUERY.value,
                     langchain_agents=[], llamacpp_dict={})
    check_ret(ret)


@pytest.mark.need_tokens
@wrap_test_forked
def test_get_dai_pickle():
    from src.gpt_langchain import get_dai_pickle
    with tempfile.TemporaryDirectory() as tmpdirname:
        get_dai_pickle(dest=tmpdirname)
        assert os.path.isfile(os.path.join(tmpdirname, 'dai_docs.pickle'))


@pytest.mark.need_tokens
@wrap_test_forked
def test_get_dai_db_dir():
    from src.gpt_langchain import get_some_dbs_from_hf
    with tempfile.TemporaryDirectory() as tmpdirname:
        get_some_dbs_from_hf(tmpdirname)


# repeat is to check if first case really deletes, else assert will fail if accumulates wrongly
@pytest.mark.parametrize("repeat", [0, 1])
@pytest.mark.parametrize("db_type", db_types_full)
@wrap_test_forked
def test_make_add_db(repeat, db_type):
    kill_weaviate(db_type)
    from src.gpt_langchain import get_source_files, get_source_files_given_langchain_mode, get_any_db, update_user_db, \
        get_sources, update_and_get_source_files_given_langchain_mode
    from src.make_db import make_db_main
    from src.gpt_langchain import path_to_docs
    with tempfile.TemporaryDirectory() as tmp_persist_directory:
        with tempfile.TemporaryDirectory() as tmp_user_path:
            with tempfile.TemporaryDirectory() as tmp_persist_directory_my:
                with tempfile.TemporaryDirectory() as tmp_user_path_my:
                    msg1 = "Hello World"
                    test_file1 = os.path.join(tmp_user_path, 'test.txt')
                    with open(test_file1, "wt") as f:
                        f.write(msg1)
                    chunk = True
                    chunk_size = 512
                    langchain_mode = 'UserData'
                    db, collection_name = make_db_main(persist_directory=tmp_persist_directory,
                                                       user_path=tmp_user_path,
                                                       add_if_exists=False,
                                                       collection_name=langchain_mode,
                                                       fail_any_exception=True, db_type=db_type)
                    assert db is not None
                    docs = db.similarity_search("World")
                    assert len(docs) == 1 + (1 if db_type == 'chroma' else 0)
                    assert docs[0].page_content == msg1
                    assert os.path.normpath(docs[0].metadata['source']) == os.path.normpath(test_file1)

                    test_file1my = os.path.join(tmp_user_path_my, 'test.txt')
                    with open(test_file1my, "wt") as f:
                        f.write(msg1)
                    dbmy, collection_namemy = make_db_main(persist_directory=tmp_persist_directory_my,
                                                           user_path=tmp_user_path_my,
                                                           add_if_exists=False,
                                                           collection_name='MyData',
                                                           fail_any_exception=True, db_type=db_type)
                    db1 = {LangChainMode.MY_DATA.value: [dbmy, 'foouuid', 'foousername']}
                    assert dbmy is not None
                    docs1 = dbmy.similarity_search("World")
                    assert len(docs1) == 1 + (1 if db_type == 'chroma' else 0)
                    assert docs1[0].page_content == msg1
                    assert os.path.normpath(docs1[0].metadata['source']) == os.path.normpath(test_file1my)

                    # some db testing for gradio UI/client
                    get_source_files(db=db)
                    get_source_files(db=dbmy)
                    selection_docs_state1 = dict(langchain_modes=[langchain_mode], langchain_mode_paths={},
                                                 langchain_mode_types={})
                    requests_state1 = dict()
                    get_source_files_given_langchain_mode(db1, selection_docs_state1, requests_state1, None,
                                                          langchain_mode, dbs={langchain_mode: db})
                    get_source_files_given_langchain_mode(db1, selection_docs_state1, requests_state1, None,
                                                          langchain_mode='MyData', dbs={})
                    get_any_db(db1, langchain_mode='UserData',
                               langchain_mode_paths=selection_docs_state1['langchain_mode_paths'],
                               langchain_mode_types=selection_docs_state1['langchain_mode_types'],
                               dbs={langchain_mode: db})
                    get_any_db(db1, langchain_mode='MyData',
                               langchain_mode_paths=selection_docs_state1['langchain_mode_paths'],
                               langchain_mode_types=selection_docs_state1['langchain_mode_types'],
                               dbs={})

                    msg1up = "Beefy Chicken"
                    test_file2 = os.path.join(tmp_user_path, 'test2.txt')
                    with open(test_file2, "wt") as f:
                        f.write(msg1up)
                    test_file2_my = os.path.join(tmp_user_path_my, 'test2my.txt')
                    with open(test_file2_my, "wt") as f:
                        f.write(msg1up)
                    kwargs = dict(use_openai_embedding=False,
                                  hf_embedding_model='hkunlp/instructor-large',
                                  migrate_embedding_model=True,
                                  auto_migrate_db=False,
                                  caption_loader=False,
                                  doctr_loader=False,
                                  asr_loader=False,
                                  enable_captions=False,
                                  enable_doctr=False,
                                  enable_pix2struct=False,
                                  enable_llava=False,
                                  enable_transcriptions=False,
                                  captions_model="Salesforce/blip-image-captioning-base",
                                  llava_model=None,
                                  llava_prompt=None,
                                  asr_model='openai/whisper-medium',
                                  enable_ocr=False,
                                  enable_pdf_ocr='auto',
                                  enable_pdf_doctr=False,
                                  gradio_upload_to_chatbot_num_max=1,
                                  verbose=False,
                                  is_url=False, is_txt=False,
                                  allow_upload_to_my_data=True,
                                  allow_upload_to_user_data=True,
                                  )
                    langchain_mode2 = 'MyData'
                    selection_docs_state2 = dict(langchain_modes=[langchain_mode2],
                                                 langchain_mode_paths={},
                                                 langchain_mode_types={})
                    requests_state2 = dict()
                    z1, z2, source_files_added, exceptions, last_file, last_dict = update_user_db(test_file2_my, db1,
                                                                                                  selection_docs_state2,
                                                                                                  requests_state2,
                                                                                                  langchain_mode2,
                                                                                                  chunk=chunk,
                                                                                                  chunk_size=chunk_size,
                                                                                                  dbs={},
                                                                                                  db_type=db_type,
                                                                                                  **kwargs)
                    assert z1 is None
                    assert 'MyData' == z2
                    assert 'test2my' in str(source_files_added)
                    assert len(exceptions) == 0

                    langchain_mode = 'UserData'
                    selection_docs_state1 = dict(langchain_modes=[langchain_mode],
                                                 langchain_mode_paths={langchain_mode: tmp_user_path},
                                                 langchain_mode_types={langchain_mode: LangChainTypes.SHARED.value})
                    z1, z2, source_files_added, exceptions, last_file, last_dict = update_user_db(test_file2, db1,
                                                                                                  selection_docs_state1,
                                                                                                  requests_state1,
                                                                                                  langchain_mode,
                                                                                                  chunk=chunk,
                                                                                                  chunk_size=chunk_size,
                                                                                                  dbs={
                                                                                                      langchain_mode: db},
                                                                                                  db_type=db_type,
                                                                                                  **kwargs)
                    assert 'test2' in str(source_files_added)
                    assert langchain_mode == z2
                    assert z1 is None
                    docs_state0 = [x.name for x in list(DocumentSubset)]
                    get_sources(db1, selection_docs_state1, {}, langchain_mode, dbs={langchain_mode: db},
                                docs_state0=docs_state0)
                    get_sources(db1, selection_docs_state1, {}, 'MyData', dbs={}, docs_state0=docs_state0)
                    selection_docs_state1['langchain_mode_paths'] = {langchain_mode: tmp_user_path}
                    kwargs2 = dict(first_para=False,
                                   text_limit=None, chunk=chunk, chunk_size=chunk_size,
                                   db_type=db_type,
                                   hf_embedding_model=kwargs['hf_embedding_model'],
                                   migrate_embedding_model=kwargs['migrate_embedding_model'],
                                   auto_migrate_db=kwargs['auto_migrate_db'],
                                   load_db_if_exists=True,
                                   n_jobs=-1, verbose=False)
                    update_and_get_source_files_given_langchain_mode(db1,
                                                                     selection_docs_state1, requests_state1,
                                                                     langchain_mode, dbs={langchain_mode: db},
                                                                     **kwargs2)
                    update_and_get_source_files_given_langchain_mode(db1,
                                                                     selection_docs_state2, requests_state2,
                                                                     'MyData', dbs={}, **kwargs2)

                    assert path_to_docs(test_file2_my, db_type=db_type)[0].metadata['source'] == test_file2_my
                    extra = 1 if db_type == 'chroma' else 0
                    assert os.path.normpath(
                        path_to_docs(os.path.dirname(test_file2_my), db_type=db_type)[1 + extra].metadata[
                            'source']) == os.path.normpath(
                        os.path.abspath(test_file2_my))
                    assert path_to_docs([test_file1, test_file2, test_file2_my], db_type=db_type)[0].metadata[
                               'source'] == test_file1

                    assert path_to_docs(None, url='arxiv:1706.03762', db_type=db_type)[0].metadata[
                               'source'] == 'http://arxiv.org/abs/1706.03762v7'
                    assert path_to_docs(None, url='http://h2o.ai', db_type=db_type)[0].metadata[
                               'source'] == 'http://h2o.ai'

                    assert 'user_paste' in path_to_docs(None,
                                                        text='Yufuu is a wonderful place and you should really visit because there is lots of sun.',
                                                        db_type=db_type)[0].metadata['source']

                if db_type == 'faiss':
                    # doesn't persist
                    return

                # now add using new source path, to original persisted
                with tempfile.TemporaryDirectory() as tmp_user_path3:
                    msg2 = "Jill ran up the hill"
                    test_file2 = os.path.join(tmp_user_path3, 'test2.txt')
                    with open(test_file2, "wt") as f:
                        f.write(msg2)
                    db, collection_name = make_db_main(persist_directory=tmp_persist_directory,
                                                       user_path=tmp_user_path3,
                                                       add_if_exists=True,
                                                       fail_any_exception=True, db_type=db_type,
                                                       collection_name=collection_name)
                    assert db is not None
                    docs = db.similarity_search("World")
                    assert len(docs) == 3 + (1 if db_type == 'chroma' else 0)
                    assert docs[0].page_content == msg1
                    assert docs[1 + extra].page_content in [msg2, msg1up]
                    assert docs[2 + extra].page_content in [msg2, msg1up]
                    assert os.path.normpath(docs[0].metadata['source']) == os.path.normpath(test_file1)

                    docs = db.similarity_search("Jill")
                    assert len(docs) == 3 + (1 if db_type == 'chroma' else 0)
                    assert docs[0].page_content == msg2
                    assert os.path.normpath(docs[0].metadata['source']) == os.path.normpath(test_file2)
    kill_weaviate(db_type)


@pytest.mark.parametrize("db_type", db_types)
@wrap_test_forked
def test_zip_add(db_type):
    kill_weaviate(db_type)
    from src.make_db import make_db_main
    with tempfile.TemporaryDirectory() as tmp_persist_directory:
        with tempfile.TemporaryDirectory() as tmp_user_path:
            msg1 = "Hello World"
            test_file1 = os.path.join(tmp_user_path, 'test.txt')
            with open(test_file1, "wt") as f:
                f.write(msg1)
            zip_file = './tmpdata/data.zip'
            zip_data(tmp_user_path, zip_file=zip_file, fail_any_exception=True)
            db, collection_name = make_db_main(persist_directory=tmp_persist_directory, user_path=tmp_user_path,
                                               fail_any_exception=True, db_type=db_type,
                                               add_if_exists=False)
            assert db is not None
            docs = db.similarity_search("World")
            assert len(docs) == 1 + (1 if db_type == 'chroma' else 0)
            assert docs[0].page_content == msg1
            assert os.path.normpath(docs[0].metadata['source']) == os.path.normpath(test_file1)
    kill_weaviate(db_type)


@pytest.mark.parametrize("db_type", db_types)
@pytest.mark.parametrize("tar_type", ["tar.gz", "tgz"])
@wrap_test_forked
def test_tar_add(db_type, tar_type):
    kill_weaviate(db_type)
    from src.make_db import make_db_main
    with tempfile.TemporaryDirectory() as tmp_persist_directory:
        with tempfile.TemporaryDirectory() as tmp_user_path:
            msg1 = "Hello World"
            test_file1 = os.path.join(tmp_user_path, 'test.txt')
            with open(test_file1, "wt") as f:
                f.write(msg1)
            tar_file = f'./tmpdata/data.{tar_type}'
            tar_data(tmp_user_path, tar_file=tar_file, fail_any_exception=True)
            db, collection_name = make_db_main(persist_directory=tmp_persist_directory, user_path=tmp_user_path,
                                               fail_any_exception=True, db_type=db_type,
                                               add_if_exists=False)
            assert db is not None
            docs = db.similarity_search("World")
            assert len(docs) == 1 + (1 if db_type == 'chroma' else 0)
            assert docs[0].page_content == msg1
            assert os.path.normpath(docs[0].metadata['source']) == os.path.normpath(test_file1)
    kill_weaviate(db_type)


@pytest.mark.parametrize("db_type", db_types)
@wrap_test_forked
def test_url_add(db_type):
    kill_weaviate(db_type)
    from src.make_db import make_db_main
    with tempfile.TemporaryDirectory() as tmp_persist_directory:
        url = 'https://h2o.ai/company/team/leadership-team/'
        db, collection_name = make_db_main(persist_directory=tmp_persist_directory, url=url, fail_any_exception=True,
                                           db_type=db_type)
        assert db is not None
        docs = db.similarity_search("list founding team of h2o.ai")
        assert len(docs) == 4
        assert 'Sri Ambati' in docs[0].page_content
    kill_weaviate(db_type)


@pytest.mark.parametrize("db_type", db_types)
@wrap_test_forked
def test_urls_add(db_type):
    kill_weaviate(db_type)
    from src.make_db import make_db_main
    with tempfile.TemporaryDirectory() as tmp_persist_directory:
        urls = ['https://h2o.ai/company/team/leadership-team/',
                'https://arxiv.org/abs/1706.03762',
                'https://github.com/h2oai/h2ogpt',
                'https://h2o.ai'
                ]

        db, collection_name = make_db_main(persist_directory=tmp_persist_directory, url=urls,
                                           fail_any_exception=True,
                                           db_type=db_type)
        assert db is not None
        if db_type == 'chroma':
            assert len(db.get()['documents']) > 100
        docs = db.similarity_search("list founding team of h2o.ai")
        assert len(docs) == 4
        assert 'Sri Ambati' in docs[0].page_content
    kill_weaviate(db_type)


@pytest.mark.parametrize("db_type", db_types)
@wrap_test_forked
def test_urls_file_add(db_type):
    kill_weaviate(db_type)
    from src.make_db import make_db_main
    with tempfile.TemporaryDirectory() as tmp_persist_directory:
        with tempfile.TemporaryDirectory() as tmp_user_path:
            urls = ['https://h2o.ai/company/team/leadership-team/',
                    'https://arxiv.org/abs/1706.03762',
                    'https://github.com/h2oai/h2ogpt',
                    'https://h2o.ai'
                    ]
            with open(os.path.join(tmp_user_path, 'list.urls'), 'wt') as f:
                f.write('\n'.join(urls))

            db, collection_name = make_db_main(persist_directory=tmp_persist_directory, url=urls,
                                               user_path=tmp_user_path,
                                               fail_any_exception=True,
                                               db_type=db_type)
            assert db is not None
            if db_type == 'chroma':
                assert len(db.get()['documents']) > 100
            docs = db.similarity_search("list founding team of h2o.ai")
            assert len(docs) == 4
            assert 'Sri Ambati' in docs[0].page_content
    kill_weaviate(db_type)


@pytest.mark.parametrize("db_type", db_types)
@wrap_test_forked
def test_html_add(db_type):
    kill_weaviate(db_type)
    from src.make_db import make_db_main
    with tempfile.TemporaryDirectory() as tmp_persist_directory:
        with tempfile.TemporaryDirectory() as tmp_user_path:
            html_content = """
<!DOCTYPE html>
<html>
<body>

<h1>Yugu is a wonderful place</h1>

<p>Animals love to run in the world of Yugu.  They play all day long in the alien sun.</p>

</body>
</html>
"""
            test_file1 = os.path.join(tmp_user_path, 'test.html')
            with open(test_file1, "wt") as f:
                f.write(html_content)
            db, collection_name = make_db_main(persist_directory=tmp_persist_directory, user_path=tmp_user_path,
                                               fail_any_exception=True, db_type=db_type,
                                               add_if_exists=False)
            assert db is not None
            docs = db.similarity_search("Yugu")
            assert len(docs) == 1 + (1 if db_type == 'chroma' else 0)
            assert 'Yugu' in docs[0].page_content
            assert os.path.normpath(docs[0].metadata['source']) == os.path.normpath(test_file1)
    kill_weaviate(db_type)


@pytest.mark.parametrize("db_type", db_types)
@wrap_test_forked
def test_docx_add(db_type):
    kill_weaviate(db_type)
    from src.make_db import make_db_main
    with tempfile.TemporaryDirectory() as tmp_persist_directory:
        with tempfile.TemporaryDirectory() as tmp_user_path:
            url = 'https://calibre-ebook.com/downloads/demos/demo.docx'
            test_file1 = os.path.join(tmp_user_path, 'demo.docx')
            download_simple(url, dest=test_file1)
            db, collection_name = make_db_main(persist_directory=tmp_persist_directory, user_path=tmp_user_path,
                                               fail_any_exception=True, db_type=db_type)
            assert db is not None
            docs = db.similarity_search("What is calibre DOCX plugin do?")
            assert len(docs) == 4
            assert 'calibre' in docs[0].page_content
            assert os.path.normpath(docs[0].metadata['source']) == os.path.normpath(test_file1)
    kill_weaviate(db_type)


@pytest.mark.parametrize("db_type", db_types)
@wrap_test_forked
def test_xls_add(db_type):
    kill_weaviate(db_type)
    from src.make_db import make_db_main
    with tempfile.TemporaryDirectory() as tmp_persist_directory:
        with tempfile.TemporaryDirectory() as tmp_user_path:
            test_file1 = os.path.join(tmp_user_path, 'example.xlsx')
            shutil.copy('data/example.xlsx', tmp_user_path)
            db, collection_name = make_db_main(persist_directory=tmp_persist_directory, user_path=tmp_user_path,
                                               fail_any_exception=True, db_type=db_type)
            assert db is not None
            docs = db.similarity_search("What is Profit?")
            assert len(docs) == 4
            assert '16185' in docs[0].page_content or \
                   'Small Business' in docs[0].page_content or \
                   'United States of America' in docs[0].page_content
            assert os.path.normpath(docs[0].metadata['source']) == os.path.normpath(test_file1)
    kill_weaviate(db_type)


@pytest.mark.parametrize("db_type", db_types)
@wrap_test_forked
def test_md_add(db_type):
    kill_weaviate(db_type)
    from src.make_db import make_db_main
    with tempfile.TemporaryDirectory() as tmp_persist_directory:
        with tempfile.TemporaryDirectory() as tmp_user_path:
            test_file1 = 'README.md'
            if not os.path.isfile(test_file1):
                # see if ran from tests directory
                test_file1 = '../README.md'
                test_file1 = os.path.abspath(test_file1)
            shutil.copy(test_file1, tmp_user_path)
            test_file1 = os.path.join(tmp_user_path, os.path.basename(test_file1))
            db, collection_name = make_db_main(persist_directory=tmp_persist_directory, user_path=tmp_user_path,
                                               fail_any_exception=True, db_type=db_type)
            assert db is not None
            docs = db.similarity_search("What is h2oGPT?")
            assert len(docs) == 4
            assert 'Query and summarize your documents' in docs[1].page_content or 'document Q/A' in docs[
                1].page_content
            assert os.path.normpath(docs[0].metadata['source']) == os.path.normpath(test_file1)
    kill_weaviate(db_type)


@pytest.mark.parametrize("db_type", db_types)
@wrap_test_forked
def test_rst_add(db_type):
    kill_weaviate(db_type)
    from src.make_db import make_db_main
    with tempfile.TemporaryDirectory() as tmp_persist_directory:
        with tempfile.TemporaryDirectory() as tmp_user_path:
            url = 'https://gist.githubusercontent.com/javiertejero/4585196/raw/21786e2145c0cc0a202ffc4f257f99c26985eaea/README.rst'
            test_file1 = os.path.join(tmp_user_path, 'demo.rst')
            download_simple(url, dest=test_file1)
            test_file1 = os.path.join(tmp_user_path, os.path.basename(test_file1))
            db, collection_name = make_db_main(persist_directory=tmp_persist_directory, user_path=tmp_user_path,
                                               fail_any_exception=True, db_type=db_type)
            assert db is not None
            docs = db.similarity_search("Font Faces - Emphasis and Examples")
            assert len(docs) == 4
            assert 'Within paragraphs, inline markup' in docs[0].page_content
            assert os.path.normpath(docs[0].metadata['source']) == os.path.normpath(test_file1)
    kill_weaviate(db_type)


@pytest.mark.parametrize("db_type", db_types)
@wrap_test_forked
def test_xml_add(db_type):
    kill_weaviate(db_type)
    from src.make_db import make_db_main
    with tempfile.TemporaryDirectory() as tmp_persist_directory:
        with tempfile.TemporaryDirectory() as tmp_user_path:
            url = 'https://gist.githubusercontent.com/theresajayne/1409545/raw/a8b46e7799805e86f4339172c9778fa55afb0f30/gistfile1.txt'
            test_file1 = os.path.join(tmp_user_path, 'demo.xml')
            download_simple(url, dest=test_file1)
            test_file1 = os.path.join(tmp_user_path, os.path.basename(test_file1))
            db, collection_name = make_db_main(persist_directory=tmp_persist_directory, user_path=tmp_user_path,
                                               fail_any_exception=True, db_type=db_type)
            assert db is not None
            docs = db.similarity_search("Entrance Hall")
            assert len(docs) == 4 if db_type == 'chroma' else 3
            assert 'Ensuite Bathroom' in docs[0].page_content
            assert os.path.normpath(docs[0].metadata['source']) == os.path.normpath(test_file1)
    kill_weaviate(db_type)


@pytest.mark.parametrize("db_type", db_types)
@wrap_test_forked
def test_eml_add(db_type):
    kill_weaviate(db_type)
    from src.make_db import make_db_main
    with tempfile.TemporaryDirectory() as tmp_persist_directory:
        with tempfile.TemporaryDirectory() as tmp_user_path:
            url = 'https://raw.githubusercontent.com/FlexConfirmMail/Thunderbird/master/sample.eml'
            test_file1 = os.path.join(tmp_user_path, 'sample.eml')
            download_simple(url, dest=test_file1)
            db, collection_name = make_db_main(persist_directory=tmp_persist_directory, user_path=tmp_user_path,
                                               fail_any_exception=True, db_type=db_type,
                                               add_if_exists=False)
            assert db is not None
            docs = db.similarity_search("What is subject?")
            assert len(docs) == 1 + (1 if db_type == 'chroma' else 0)
            assert 'testtest' in docs[0].page_content
            assert os.path.normpath(docs[0].metadata['source']) == os.path.normpath(test_file1)
    kill_weaviate(db_type)


@pytest.mark.parametrize("db_type", db_types)
@wrap_test_forked
def test_simple_eml_add(db_type):
    kill_weaviate(db_type)
    from src.make_db import make_db_main
    with tempfile.TemporaryDirectory() as tmp_persist_directory:
        with tempfile.TemporaryDirectory() as tmp_user_path:
            html_content = """
Date: Sun, 1 Apr 2012 14:25:25 -0600
From: file@fyicenter.com
Subject: Welcome
To: someone@somewhere.com

Dear Friend,

Welcome to file.fyicenter.com!

Sincerely,
FYIcenter.com Team"""
            test_file1 = os.path.join(tmp_user_path, 'test.eml')
            with open(test_file1, "wt") as f:
                f.write(html_content)
            db, collection_name = make_db_main(persist_directory=tmp_persist_directory, user_path=tmp_user_path,
                                               fail_any_exception=True, db_type=db_type,
                                               add_if_exists=False)
            assert db is not None
            docs = db.similarity_search("Subject")
            assert len(docs) == 1 + (1 if db_type == 'chroma' else 0)
            assert 'Welcome' in docs[0].page_content
            assert os.path.normpath(docs[0].metadata['source']) == os.path.normpath(test_file1)
    kill_weaviate(db_type)


@pytest.mark.parametrize("db_type", db_types)
@wrap_test_forked
def test_odt_add(db_type):
    kill_weaviate(db_type)
    from src.make_db import make_db_main
    with tempfile.TemporaryDirectory() as tmp_persist_directory:
        with tempfile.TemporaryDirectory() as tmp_user_path:
            url = 'https://github.com/owncloud/example-files/raw/master/Documents/Example.odt'
            test_file1 = os.path.join(tmp_user_path, 'sample.odt')
            download_simple(url, dest=test_file1)
            db, collection_name = make_db_main(persist_directory=tmp_persist_directory, user_path=tmp_user_path,
                                               fail_any_exception=True, db_type=db_type)
            assert db is not None
            docs = db.similarity_search("What is ownCloud?")
            assert len(docs) == 4
            assert 'ownCloud' in docs[0].page_content
            assert os.path.normpath(docs[0].metadata['source']) == os.path.normpath(test_file1)
    kill_weaviate(db_type)


@pytest.mark.parametrize("db_type", db_types)
@wrap_test_forked
def test_pptx_add(db_type):
    kill_weaviate(db_type)
    from src.make_db import make_db_main
    with tempfile.TemporaryDirectory() as tmp_persist_directory:
        with tempfile.TemporaryDirectory() as tmp_user_path:
            url = 'https://www.unm.edu/~unmvclib/powerpoint/pptexamples.ppt'
            test_file1 = os.path.join(tmp_user_path, 'sample.pptx')
            download_simple(url, dest=test_file1)
            db, collection_name = make_db_main(persist_directory=tmp_persist_directory, user_path=tmp_user_path,
                                               fail_any_exception=True, db_type=db_type,
                                               add_if_exists=False)
            assert db is not None
            docs = db.similarity_search("Suggestions")
            assert len(docs) == 4
            assert 'Presentation' in docs[0].page_content
            assert os.path.normpath(docs[0].metadata['source']) == os.path.normpath(test_file1)
    kill_weaviate(db_type)


@pytest.mark.parametrize("use_pypdf", ['auto', 'on', 'off'])
@pytest.mark.parametrize("use_unstructured_pdf", ['auto', 'on', 'off'])
@pytest.mark.parametrize("use_pymupdf", ['auto', 'on', 'off'])
@pytest.mark.parametrize("enable_pdf_doctr", ['auto', 'on', 'off'])
@pytest.mark.parametrize("enable_pdf_ocr", ['auto', 'on', 'off'])
@pytest.mark.parametrize("db_type", db_types)
@wrap_test_forked
def test_pdf_add(db_type, enable_pdf_ocr, enable_pdf_doctr, use_pymupdf, use_unstructured_pdf, use_pypdf):
    kill_weaviate(db_type)
    from src.make_db import make_db_main
    with tempfile.TemporaryDirectory() as tmp_persist_directory:
        with tempfile.TemporaryDirectory() as tmp_user_path:
            if True:
                if False:
                    url = 'https://www.africau.edu/images/default/sample.pdf'
                    test_file1 = os.path.join(tmp_user_path, 'sample.pdf')
                    download_simple(url, dest=test_file1)
                else:
                    test_file1 = os.path.join(tmp_user_path, 'sample2.pdf')
                    shutil.copy(os.path.join('tests', 'sample.pdf'), test_file1)
            else:
                if False:
                    name = 'CityofTshwaneWater.pdf'
                    location = "tests"
                else:
                    name = '555_593.pdf'
                    location = '/home/jon/Downloads/'

                test_file1 = os.path.join(location, name)
                shutil.copy(test_file1, tmp_user_path)
                test_file1 = os.path.join(tmp_user_path, name)

            default_mode = use_pymupdf in ['auto', 'on'] and \
                           use_pypdf in ['auto'] and \
                           use_unstructured_pdf in ['auto'] and \
                           enable_pdf_doctr in ['off', 'auto'] and \
                           enable_pdf_ocr in ['off', 'auto']
            no_doc_mode = use_pymupdf in ['off'] and \
                          use_pypdf in ['off'] and \
                          use_unstructured_pdf in ['off'] and \
                          enable_pdf_doctr in ['off'] and \
                          enable_pdf_ocr in ['off', 'auto']

            try:
                db, collection_name = make_db_main(persist_directory=tmp_persist_directory, user_path=tmp_user_path,
                                                   fail_any_exception=True, db_type=db_type,
                                                   use_pymupdf=use_pymupdf,
                                                   enable_pdf_ocr=enable_pdf_ocr,
                                                   enable_pdf_doctr=enable_pdf_doctr,
                                                   use_unstructured_pdf=use_unstructured_pdf,
                                                   use_pypdf=use_pypdf,
                                                   add_if_exists=False)
            except Exception as e:
                if 'had no valid text and no meta data was parsed' in str(
                        e) or 'had no valid text, but meta data was parsed' in str(e):
                    if no_doc_mode:
                        return
                    else:
                        raise
                raise

            assert db is not None
            docs = db.similarity_search("Suggestions")
            if default_mode:
                assert len(docs) == 3 + (1 if db_type == 'chroma' else 0) or len(docs) == 4  # weaviate madness
            else:
                # ocr etc. end up with different pages, overly complex to test exact count
                assert len(docs) >= 2
            assert 'And more text. And more text.' in docs[0].page_content
            if db_type == 'weaviate':
                assert os.path.normpath(docs[0].metadata['source']) == os.path.normpath(test_file1) or os.path.basename(
                    docs[0].metadata['source']) == os.path.basename(test_file1)
            else:
                assert os.path.normpath(docs[0].metadata['source']) == os.path.normpath(test_file1)
    kill_weaviate(db_type)


@pytest.mark.parametrize("use_pypdf", ['auto', 'on', 'off'])
@pytest.mark.parametrize("use_unstructured_pdf", ['auto', 'on', 'off'])
@pytest.mark.parametrize("use_pymupdf", ['auto', 'on', 'off'])
@pytest.mark.parametrize("enable_pdf_doctr", ['auto', 'on', 'off'])
@pytest.mark.parametrize("enable_pdf_ocr", ['auto', 'on', 'off'])
@pytest.mark.parametrize("db_type", db_types)
@wrap_test_forked
def test_image_pdf_add(db_type, enable_pdf_ocr, enable_pdf_doctr, use_pymupdf, use_unstructured_pdf, use_pypdf):
    if enable_pdf_ocr == 'off' and not enable_pdf_doctr:
        return
    kill_weaviate(db_type)
    from src.make_db import make_db_main
    with tempfile.TemporaryDirectory() as tmp_persist_directory:
        with tempfile.TemporaryDirectory() as tmp_user_path:
            name = 'CityofTshwaneWater.pdf'
            location = "tests"
            test_file1 = os.path.join(location, name)
            shutil.copy(test_file1, tmp_user_path)
            test_file1 = os.path.join(tmp_user_path, name)

            str_test = [db_type, enable_pdf_ocr, enable_pdf_doctr, use_pymupdf, use_unstructured_pdf, use_pypdf]
            str_test = [str(x) for x in str_test]
            str_test = '-'.join(str_test)

            default_mode = use_pymupdf in ['auto', 'on'] and \
                           use_pypdf in ['off', 'auto'] and \
                           use_unstructured_pdf in ['auto'] and \
                           enable_pdf_doctr in ['off', 'auto'] and \
                           enable_pdf_ocr in ['off', 'auto']
            no_doc_mode = use_pymupdf in ['off'] and \
                          use_pypdf in ['off'] and \
                          use_unstructured_pdf in ['off'] and \
                          enable_pdf_doctr in ['off'] and \
                          enable_pdf_ocr in ['off', 'auto']
            no_docs = ['off-off-auto-off-auto', 'off-off-on-off-on', 'off-off-auto-off-off', 'off-off-off-off-auto',
                       'off-off-on-off-off', 'off-off-on-off-auto', 'off-off-auto-off-on', 'off-off-off-off-on',

                       ]
            no_doc_mode |= any([x in str_test for x in no_docs])

            try:
                db, collection_name = make_db_main(persist_directory=tmp_persist_directory, user_path=tmp_user_path,
                                                   fail_any_exception=True, db_type=db_type,
                                                   use_pymupdf=use_pymupdf,
                                                   enable_pdf_ocr=enable_pdf_ocr,
                                                   enable_pdf_doctr=enable_pdf_doctr,
                                                   use_unstructured_pdf=use_unstructured_pdf,
                                                   use_pypdf=use_pypdf,
                                                   add_if_exists=False)
            except Exception as e:
                if 'had no valid text and no meta data was parsed' in str(
                        e) or 'had no valid text, but meta data was parsed' in str(e):
                    if no_doc_mode:
                        return
                    else:
                        raise
                raise

            if default_mode:
                assert db is not None
                docs = db.similarity_search("List Tshwane's concerns about water.")
                assert len(docs) == 4
                assert 'we appeal to residents that do have water to please use it sparingly.' in docs[
                    1].page_content or 'OFFICE OF THE MMC FOR UTILITIES AND REGIONAL' in docs[1].page_content
            else:

                assert db is not None
                docs = db.similarity_search("List Tshwane's concerns about water.")
                assert len(docs) >= 2
                assert docs[0].page_content
                assert docs[1].page_content
            if db_type == 'weaviate':
                assert os.path.normpath(docs[0].metadata['source']) == os.path.normpath(test_file1) or os.path.basename(
                    docs[0].metadata['source']) == os.path.basename(test_file1)
            else:
                assert os.path.normpath(docs[0].metadata['source']) == os.path.normpath(test_file1)
    kill_weaviate(db_type)


@pytest.mark.parametrize("db_type", db_types)
@wrap_test_forked
def test_simple_pptx_add(db_type):
    kill_weaviate(db_type)
    from src.make_db import make_db_main
    with tempfile.TemporaryDirectory() as tmp_persist_directory:
        with tempfile.TemporaryDirectory() as tmp_user_path:
            url = 'https://www.suu.edu/webservices/styleguide/example-files/example.pptx'
            test_file1 = os.path.join(tmp_user_path, 'sample.pptx')
            download_simple(url, dest=test_file1)
            db, collection_name = make_db_main(persist_directory=tmp_persist_directory, user_path=tmp_user_path,
                                               fail_any_exception=True, db_type=db_type,
                                               add_if_exists=False)
            assert db is not None
            docs = db.similarity_search("Example")
            assert len(docs) == 1 + (1 if db_type == 'chroma' else 0)
            assert 'Powerpoint' in docs[0].page_content
            assert os.path.normpath(docs[0].metadata['source']) == os.path.normpath(test_file1)
    kill_weaviate(db_type)


@pytest.mark.parametrize("db_type", db_types)
@wrap_test_forked
def test_epub_add(db_type):
    kill_weaviate(db_type)
    from src.make_db import make_db_main
    with tempfile.TemporaryDirectory() as tmp_persist_directory:
        with tempfile.TemporaryDirectory() as tmp_user_path:
            url = 'https://contentserver.adobe.com/store/books/GeographyofBliss_oneChapter.epub'
            test_file1 = os.path.join(tmp_user_path, 'sample.epub')
            download_simple(url, dest=test_file1)
            db, collection_name = make_db_main(persist_directory=tmp_persist_directory, user_path=tmp_user_path,
                                               fail_any_exception=True, db_type=db_type,
                                               add_if_exists=False)
            assert db is not None
            docs = db.similarity_search("Grump")
            assert len(docs) == 4
            assert 'happy' in docs[0].page_content or 'happiness' in docs[0].page_content
            assert os.path.normpath(docs[0].metadata['source']) == os.path.normpath(test_file1)
    kill_weaviate(db_type)


@pytest.mark.skip(reason="Not supported, GPL3, and msg-extractor code fails too often")
@pytest.mark.xfail(strict=False,
                   reason="fails with AttributeError: 'Message' object has no attribute '_MSGFile__stringEncoding'. Did you mean: '_MSGFile__overrideEncoding'? even though can use online converter to .eml fine.")
@pytest.mark.parametrize("db_type", db_types)
@wrap_test_forked
def test_msg_add(db_type):
    kill_weaviate(db_type)
    from src.make_db import make_db_main
    with tempfile.TemporaryDirectory() as tmp_persist_directory:
        with tempfile.TemporaryDirectory() as tmp_user_path:
            url = 'http://file.fyicenter.com/b/sample.msg'
            test_file1 = os.path.join(tmp_user_path, 'sample.msg')
            download_simple(url, dest=test_file1)
            db, collection_name = make_db_main(persist_directory=tmp_persist_directory, user_path=tmp_user_path,
                                               fail_any_exception=True, db_type=db_type)
            assert db is not None
            docs = db.similarity_search("Grump")
            assert len(docs) == 4 + (1 if db_type == 'chroma' else 0)
            assert 'Happy' in docs[0].page_content
            assert os.path.normpath(docs[0].metadata['source']) == os.path.normpath(test_file1)
    kill_weaviate(db_type)


os.system('cd tests ; unzip -o driverslicense.jpeg.zip')


@pytest.mark.parametrize("file", ['data/pexels-evg-kowalievska-1170986_small.jpg',
                                  'data/Sample-Invoice-printable.png',
                                  'tests/driverslicense.jpeg.zip',
                                  'tests/driverslicense.jpeg'])
@pytest.mark.parametrize("db_type", db_types)
@pytest.mark.parametrize("enable_pix2struct", [False, True])
@pytest.mark.parametrize("enable_doctr", [False, True])
@pytest.mark.parametrize("enable_ocr", [False, True])
@pytest.mark.parametrize("enable_captions", [False, True])
@pytest.mark.parametrize("pre_load_image_audio_models", [False, True])
@pytest.mark.parametrize("caption_gpu", [False, True])
@pytest.mark.parametrize("captions_model", [None, 'Salesforce/blip2-flan-t5-xl'])
@wrap_test_forked
@pytest.mark.parallel10
def test_png_add(captions_model, caption_gpu, pre_load_image_audio_models, enable_captions,
                 enable_doctr, enable_pix2struct, enable_ocr, db_type, file):
    if not have_gpus and caption_gpu:
        # if have no GPUs, don't enable caption on GPU
        return
    if not caption_gpu and captions_model == 'Salesforce/blip2-flan-t5-xl':
        # RuntimeError: "slow_conv2d_cpu" not implemented for 'Half'
        return
    if not enable_captions and pre_load_image_audio_models:
        # nothing to preload if not enabling captions
        return
    if captions_model == 'Salesforce/blip2-flan-t5-xl' and not (have_gpus and mem_gpus[0] > 20 * 1024 ** 3):
        # requires GPUs and enough memory to run
        return
    if not (enable_ocr or enable_doctr or enable_pix2struct or enable_captions):
        # nothing enabled for images
        return
    # FIXME (too many permutations):
    if enable_pix2struct and (
            pre_load_image_audio_models or enable_captions or enable_ocr or enable_doctr or captions_model or caption_gpu):
        return
    if enable_pix2struct and 'kowalievska' in file:
        # FIXME: Not good for this
        return
    kill_weaviate(db_type)
    try:
        return run_png_add(captions_model=captions_model, caption_gpu=caption_gpu,
                           pre_load_image_audio_models=pre_load_image_audio_models,
                           enable_captions=enable_captions,
                           enable_ocr=enable_ocr,
                           enable_doctr=enable_doctr,
                           enable_pix2struct=enable_pix2struct,
                           db_type=db_type,
                           file=file)
    except Exception as e:
        if not enable_captions and 'data/pexels-evg-kowalievska-1170986_small.jpg' in file and 'had no valid text and no meta data was parsed' in str(
                e):
            pass
        else:
            raise
    kill_weaviate(db_type)


def run_png_add(captions_model=None, caption_gpu=False,
                pre_load_image_audio_models=False,
                enable_captions=True,
                enable_ocr=False,
                enable_doctr=False,
                enable_pix2struct=False,
                db_type='chroma',
                file='data/pexels-evg-kowalievska-1170986_small.jpg'):
    from src.make_db import make_db_main
    with tempfile.TemporaryDirectory() as tmp_persist_directory:
        with tempfile.TemporaryDirectory() as tmp_user_path:
            test_file1 = file
            if not os.path.isfile(test_file1):
                # see if ran from tests directory
                test_file1 = os.path.join('../', file)
                assert os.path.isfile(test_file1)
            test_file1 = os.path.abspath(test_file1)
            shutil.copy(test_file1, tmp_user_path)
            test_file1 = os.path.join(tmp_user_path, os.path.basename(test_file1))
            db, collection_name = make_db_main(persist_directory=tmp_persist_directory, user_path=tmp_user_path,
                                               fail_any_exception=True,
                                               enable_ocr=enable_ocr,
                                               enable_pdf_ocr='auto',
                                               enable_pdf_doctr=False,
                                               caption_gpu=caption_gpu,
                                               pre_load_image_audio_models=pre_load_image_audio_models,
                                               captions_model=captions_model,
                                               enable_captions=enable_captions,
                                               enable_doctr=enable_doctr,
                                               enable_pix2struct=enable_pix2struct,
                                               db_type=db_type,
                                               add_if_exists=False,
                                               fail_if_no_sources=False)
            if (enable_captions or enable_pix2struct) and not enable_doctr and not enable_ocr:
                if 'kowalievska' in file:
                    docs = db.similarity_search("cat", k=10)
                    assert len(docs) == 1 + (1 if db_type == 'chroma' else 0)
                    assert 'a cat sitting on a window' in docs[0].page_content
                    check_source(docs, test_file1)
                elif 'Sample-Invoice-printable' in file:
                    docs = db.similarity_search("invoice", k=10)
                    assert len(docs) == 1 + (1 if db_type == 'chroma' else 0)
                    # weak test
                    assert 'plumbing' in docs[0].page_content.lower() or 'invoice' in docs[0].page_content.lower()
                    check_source(docs, test_file1)
                else:
                    docs = db.similarity_search("license", k=10)
                    assert len(docs) == 1 + (1 if db_type == 'chroma' else 0)
                    check_content_captions(docs, captions_model, enable_pix2struct)
                    check_source(docs, test_file1)
            elif not (enable_captions or enable_pix2struct) and not enable_doctr and enable_ocr:
                if 'kowalievska' in file:
                    assert db is None
                elif 'Sample-Invoice-printable' in file:
                    # weak test
                    assert db is not None
                else:
                    docs = db.similarity_search("license", k=10)
                    assert len(docs) == 1 + (1 if db_type == 'chroma' else 0)
                    check_content_ocr(docs)
                    check_source(docs, test_file1)
            elif not (enable_captions or enable_pix2struct) and enable_doctr and not enable_ocr:
                if 'kowalievska' in file:
                    assert db is None
                elif 'Sample-Invoice-printable' in file:
                    # weak test
                    assert db is not None
                else:
                    docs = db.similarity_search("license", k=10)
                    assert len(docs) == 1 + (1 if db_type == 'chroma' else 0)
                    check_content_doctr(docs)
                    check_source(docs, test_file1)
            elif not (enable_captions or enable_pix2struct) and enable_doctr and enable_ocr:
                if 'kowalievska' in file:
                    assert db is None
                elif 'Sample-Invoice-printable' in file:
                    # weak test
                    assert db is not None
                else:
                    docs = db.similarity_search("license", k=10)
                    assert len(docs) == 2 + (2 if db_type == 'chroma' else 0)
                    check_content_doctr(docs)
                    check_content_ocr(docs)
                    check_source(docs, test_file1)
            elif (enable_captions or enable_pix2struct) and not enable_doctr and enable_ocr:
                if 'kowalievska' in file:
                    docs = db.similarity_search("cat", k=10)
                    assert len(docs) == 1 + (1 if db_type == 'chroma' else 0)
                    assert 'a cat sitting on a window' in docs[0].page_content
                    check_source(docs, test_file1)
                elif 'Sample-Invoice-printable' in file:
                    # weak test
                    assert db is not None
                else:
                    docs = db.similarity_search("license", k=10)
                    assert len(docs) == 2 + (2 if db_type == 'chroma' else 0)
                    check_content_ocr(docs)
                    check_content_captions(docs, captions_model, enable_pix2struct)
                    check_source(docs, test_file1)
            elif (enable_captions or enable_pix2struct) and enable_doctr and not enable_ocr:
                if 'kowalievska' in file:
                    docs = db.similarity_search("cat", k=10)
                    assert len(docs) == 1 + (1 if db_type == 'chroma' else 0)
                    assert 'a cat sitting on a window' in docs[0].page_content
                    check_source(docs, test_file1)
                elif 'Sample-Invoice-printable' in file:
                    # weak test
                    assert db is not None
                else:
                    docs = db.similarity_search("license", k=10)
                    assert len(docs) == 2 + (2 if db_type == 'chroma' else 0)
                    check_content_doctr(docs)
                    check_content_captions(docs, captions_model, enable_pix2struct)
                    check_source(docs, test_file1)
            elif (enable_captions or enable_pix2struct) and enable_doctr and enable_ocr:
                if 'kowalievska' in file:
                    docs = db.similarity_search("cat", k=10)
                    assert len(docs) == 1 + (1 if db_type == 'chroma' else 0)
                    assert 'a cat sitting on a window' in docs[0].page_content
                    check_source(docs, test_file1)
                elif 'Sample-Invoice-printable' in file:
                    # weak test
                    assert db is not None
                else:
                    if db_type == 'chroma':
                        assert len(db.get()['documents']) == 6
                    docs = db.similarity_search("license", k=10)
                    # because search can't find DRIVERLICENSE from DocTR one
                    assert len(docs) == 4 + (2 if db_type == 'chroma' else 1)
                    check_content_ocr(docs)
                    # check_content_doctr(docs)
                    check_content_captions(docs, captions_model, enable_pix2struct)
                    check_source(docs, test_file1)
            else:
                raise NotImplementedError()


def check_content_captions(docs, captions_model, enable_pix2struct):
    assert any(['license' in docs[ix].page_content.lower() for ix in range(len(docs))])
    if captions_model is not None and 'blip2' in captions_model:
        str_expected = """california driver license with a woman's face on it california driver license"""
    elif enable_pix2struct:
        str_expected = """california license"""
    else:
        str_expected = """a california driver's license with a picture of a woman's face and a picture of a man's face"""
    assert any([str_expected in docs[ix].page_content.lower() for ix in range(len(docs))])


def check_content_doctr(docs):
    assert any(['DRIVER LICENSE' in docs[ix].page_content for ix in range(len(docs))])
    assert any(['California' in docs[ix].page_content for ix in range(len(docs))])
    assert any(['ExP08/31/2014' in docs[ix].page_content for ix in range(len(docs))])
    assert any(['VETERAN' in docs[ix].page_content for ix in range(len(docs))])


def check_content_ocr(docs):
    # hi_res
    # assert any(['Californias' in docs[ix].page_content for ix in range(len(docs))])
    # ocr_only
    assert any(['DRIVER LICENSE' in docs[ix].page_content for ix in range(len(docs))])


def check_source(docs, test_file1):
    if test_file1.endswith('.zip'):
        # when zip, adds dir etc.:
        # AssertionError: assert '/tmp/tmp63h5dxxv/driverslicense.jpeg.zip_d7d5f561-6/driverslicense.jpeg' == '/tmp/tmp63h5dxxv/driverslicense.jpeg.zip'
        assert os.path.basename(os.path.normpath(test_file1)) in os.path.normpath(docs[0].metadata['source'])
    else:
        assert os.path.normpath(docs[0].metadata['source']) == os.path.normpath(test_file1)


@pytest.mark.parametrize("image_file", ['./models/anthropic.png', 'data/pexels-evg-kowalievska-1170986_small.jpg'])
@pytest.mark.parametrize("db_type", db_types)
@wrap_test_forked
def test_llava_add(image_file, db_type):
    kill_weaviate(db_type)
    from src.make_db import make_db_main
    with tempfile.TemporaryDirectory() as tmp_persist_directory:
        with tempfile.TemporaryDirectory() as tmp_user_path:
            file = os.path.basename(image_file)
            test_file1 = os.path.join(tmp_user_path, file)
            shutil.copy(image_file, test_file1)

            db, collection_name = make_db_main(persist_directory=tmp_persist_directory, user_path=tmp_user_path,
                                               fail_any_exception=True, db_type=db_type,
                                               add_if_exists=False,
                                               enable_llava=True,
                                               llava_model=os.getenv('H2OGPT_LLAVA_MODEL', 'http://192.168.1.46:7861'),
                                               llava_prompt=None,
                                               enable_doctr=False,
                                               enable_captions=False,
                                               enable_ocr=False,
                                               enable_transcriptions=False,
                                               enable_pdf_ocr=False,
                                               enable_pdf_doctr=False,
                                               enable_pix2struct=False,
                                               )
            assert db is not None
            if 'anthropic' in image_file:
                docs = db.similarity_search("circle")
                assert len(docs) == 2 if db_type == 'chroma' else 1
                assert 'letter "A"' in docs[0].page_content
            else:
                docs = db.similarity_search("cat")
                assert len(docs) == 2 if db_type == 'chroma' else 1
                assert 'cat' in docs[0].page_content
                assert 'birds' in docs[0].page_content or 'outdoors' in docs[0].page_content or 'outside' in docs[
                    0].page_content
            assert os.path.normpath(docs[0].metadata['source']) == os.path.normpath(test_file1)
    kill_weaviate(db_type)


@pytest.mark.parametrize("db_type", db_types)
@wrap_test_forked
def test_simple_rtf_add(db_type):
    kill_weaviate(db_type)
    from src.make_db import make_db_main
    with tempfile.TemporaryDirectory() as tmp_persist_directory:
        with tempfile.TemporaryDirectory() as tmp_user_path:
            rtf_content = """
{\rtf1\mac\deff2 {\fonttbl{\f0\fswiss Chicago;}{\f2\froman New York;}{\f3\fswiss Geneva;}{\f4\fmodern Monaco;}{\f11\fnil Cairo;}{\f13\fnil Zapf Dingbats;}{\f16\fnil Palatino;}{\f18\fnil Zapf Chancery;}{\f20\froman Times;}{\f21\fswiss Helvetica;}
{\f22\fmodern Courier;}{\f23\ftech Symbol;}{\f24\fnil Mobile;}{\f100\fnil FoxFont;}{\f107\fnil MathMeteor;}{\f164\fnil Futura;}{\f1024\fnil American Heritage;}{\f2001\fnil Arial;}{\f2005\fnil Courier New;}{\f2010\fnil Times New Roman;}
{\f2011\fnil Wingdings;}{\f2515\fnil MT Extra;}{\f3409\fnil FoxPrint;}{\f11132\fnil InsigniaLQmono;}{\f11133\fnil InsigniaLQprop;}{\f14974\fnil LB Helvetica Black;}{\f14976\fnil L Helvetica Light;}}{\colortbl\red0\green0\blue0;\red0\green0\blue255;
\red0\green255\blue255;\red0\green255\blue0;\red255\green0\blue255;\red255\green0\blue0;\red255\green255\blue0;\red255\green255\blue255;}{\stylesheet{\f4\fs18 \sbasedon222\snext0 Normal;}}{\info{\title samplepostscript.msw}{\author 
Computer Science Department}}\widowctrl\ftnbj \sectd \sbknone\linemod0\linex0\cols1\endnhere \pard\plain \qc \f4\fs18 {\plain \b\f21 Sample Rich Text Format Document\par 
}\pard {\plain \f20 \par 
}\pard \ri-80\sl-720\keep\keepn\absw570 {\caps\f20\fs92\dn6 T}{\plain \f20 \par 
}\pard \qj {\plain \f20 his is a sample rich text format (RTF), document. This document was created using Microsoft Word and then printing the document to a RTF file. It illustrates the very basic text formatting effects that can be achieved using RTF. 
\par 
\par 
}\pard \qj\li1440\ri1440\box\brdrs \shading1000 {\plain \f20 RTF }{\plain \b\f20 contains codes for producing advanced editing effects. Such as this indented, boxed, grayed background, entirely boldfaced paragraph.\par 
}\pard \qj {\plain \f20 \par 
Microsoft  Word developed RTF for document transportability and gives a user access to the complete set of the effects that can be achieved using RTF. \par 
}}
"""
            test_file1 = os.path.join(tmp_user_path, 'test.rtf')
            with open(test_file1, "wt") as f:
                f.write(rtf_content)
            db, collection_name = make_db_main(persist_directory=tmp_persist_directory, user_path=tmp_user_path,
                                               fail_any_exception=True, db_type=db_type,
                                               add_if_exists=False)
            assert db is not None
            docs = db.similarity_search("How was this document created?")
            assert len(docs) == 4
            assert 'Microsoft' in docs[1].page_content
            assert os.path.normpath(docs[1].metadata['source']) == os.path.normpath(test_file1)
    kill_weaviate(db_type)


# Windows is not supported with EmbeddedDB. Please upvote the feature request if you want this: https://github.com/weaviate/weaviate-python-client/issues/239
@pytest.mark.parametrize("db_type", ['chroma'])
@wrap_test_forked
def test_url_more_add(db_type):
    kill_weaviate(db_type)
    from src.make_db import make_db_main
    with tempfile.TemporaryDirectory() as tmp_persist_directory:
        url = 'https://edition.cnn.com/2023/08/19/europe/ukraine-f-16s-counteroffensive-intl/index.html'
        db, collection_name = make_db_main(persist_directory=tmp_persist_directory, url=url, fail_any_exception=True,
                                           db_type=db_type)
        assert db is not None
        docs = db.similarity_search("Ukraine")
        assert len(docs) == 4
        assert 'Ukraine' in docs[0].page_content
    kill_weaviate(db_type)


json_data = {
    "quiz": {
        "sport": {
            "q1": {
                "question": "Which one is correct team name in NBA?",
                "options": [
                    "New York Bulls",
                    "Los Angeles Kings",
                    "Golden State Warriros",
                    "Huston Rocket"
                ],
                "answer": "Huston Rocket"
            }
        },
        "maths": {
            "q1": {
                "question": "5 + 7 = ?",
                "options": [
                    "10",
                    "11",
                    "12",
                    "13"
                ],
                "answer": "12"
            },
            "q2": {
                "question": "12 - 8 = ?",
                "options": [
                    "1",
                    "2",
                    "3",
                    "4"
                ],
                "answer": "4"
            }
        }
    }
}


@pytest.mark.parametrize("db_type", db_types)
@wrap_test_forked
def test_json_add(db_type):
    kill_weaviate(db_type)
    from src.make_db import make_db_main
    with tempfile.TemporaryDirectory() as tmp_persist_directory:
        with tempfile.TemporaryDirectory() as tmp_user_path:
            # too slow:
            # eval_filename = 'ShareGPT_V3_unfiltered_cleaned_split_no_imsorry.json'
            # url = "https://huggingface.co/datasets/anon8231489123/ShareGPT_Vicuna_unfiltered/resolve/main/%s" % eval_filename
            test_file1 = os.path.join(tmp_user_path, 'sample.json')
            # download_simple(url, dest=test_file1)

            with open(test_file1, 'wt') as f:
                f.write(json.dumps(json_data))

            db, collection_name = make_db_main(persist_directory=tmp_persist_directory, user_path=tmp_user_path,
                                               fail_any_exception=True, db_type=db_type,
                                               add_if_exists=False)
            assert db is not None
            docs = db.similarity_search("NBA")
            assert len(docs) == 2 if db_type == 'chroma' else 1
            assert 'Bulls' in docs[0].page_content
            assert os.path.normpath(docs[0].metadata['source']) == os.path.normpath(test_file1)
    kill_weaviate(db_type)


@pytest.mark.parametrize("db_type", db_types)
@wrap_test_forked
def test_jsonl_gz_add(db_type):
    kill_weaviate(db_type)
    from src.make_db import make_db_main
    with tempfile.TemporaryDirectory() as tmp_persist_directory:
        with tempfile.TemporaryDirectory() as tmp_user_path:
            # url = "https://huggingface.co/datasets/OpenAssistant/oasst1/resolve/main/2023-04-12_oasst_spam.messages.jsonl.gz"
            test_file1 = os.path.join(tmp_user_path, 'sample.jsonl.gz')
            # download_simple(url, dest=test_file1)

            with gzip.open(test_file1, 'wb') as f:
                f.write(json.dumps(json_data).encode())

            db, collection_name = make_db_main(persist_directory=tmp_persist_directory, user_path=tmp_user_path,
                                               fail_any_exception=True, db_type=db_type,
                                               add_if_exists=False)
            assert db is not None
            docs = db.similarity_search("NBA")
            assert len(docs) == 2 if db_type == 'chroma' else 1
            assert 'Bulls' in docs[0].page_content
            assert os.path.normpath(docs[0].metadata['source']) == os.path.normpath(test_file1).replace('.gz', '')
    kill_weaviate(db_type)


@wrap_test_forked
def test_url_more_subunit():
    url = 'https://edition.cnn.com/2023/08/19/europe/ukraine-f-16s-counteroffensive-intl/index.html'
    from langchain.document_loaders import UnstructuredURLLoader
    docs1 = UnstructuredURLLoader(urls=[url]).load()
    docs1 = [x for x in docs1 if x.page_content]
    assert len(docs1) > 0

    # Playwright and Selenium fails on cnn url
    url_easy = 'https://github.com/h2oai/h2ogpt'

    from langchain.document_loaders import PlaywrightURLLoader
    docs1 = PlaywrightURLLoader(urls=[url_easy]).load()
    docs1 = [x for x in docs1 if x.page_content]
    assert len(docs1) > 0

    from langchain.document_loaders import SeleniumURLLoader
    docs1 = SeleniumURLLoader(urls=[url_easy]).load()
    docs1 = [x for x in docs1 if x.page_content]
    assert len(docs1) > 0


@wrap_test_forked
@pytest.mark.parametrize("db_type", db_types_full)
@pytest.mark.parametrize("num", [1000, 100000])
def test_many_text(db_type, num):
    from langchain.docstore.document import Document

    sources = [Document(page_content=str(i)) for i in range(0, num)]
    hf_embedding_model = "fake"
    # hf_embedding_model = "sentence-transformers/all-MiniLM-L6-v2"
    # hf_embedding_model = 'hkunlp/instructor-large'
    db = get_db(sources, db_type=db_type, langchain_mode='ManyTextData', hf_embedding_model=hf_embedding_model)
    documents = get_documents(db)['documents']
    assert len(documents) == num


@pytest.mark.parametrize("db_type", db_types)
@wrap_test_forked
def test_youtube_audio_add(db_type):
    kill_weaviate(db_type)
    from src.make_db import make_db_main
    with tempfile.TemporaryDirectory() as tmp_persist_directory:
        with tempfile.TemporaryDirectory() as tmp_user_path:
            url = 'https://www.youtube.com/watch?v=cwjs1WAG9CM'
            db, collection_name = make_db_main(persist_directory=tmp_persist_directory, url=url,
                                               fail_any_exception=True, db_type=db_type,
                                               add_if_exists=False,
                                               extract_frames=0)
            assert db is not None
            docs = db.similarity_search("Example")
            assert len(docs) == 3 + (1 if db_type == 'chroma' else 0) or len(docs) == 4
            assert 'structured output' in docs[0].page_content
            assert url in docs[0].metadata['source']
    kill_weaviate(db_type)


@pytest.mark.parametrize("db_type", db_types)
@wrap_test_forked
def test_youtube_full_add(db_type):
    kill_weaviate(db_type)
    from src.make_db import make_db_main
    with tempfile.TemporaryDirectory() as tmp_persist_directory:
        with tempfile.TemporaryDirectory() as tmp_user_path:
            url = 'https://www.youtube.com/shorts/JjdqlglRxrU'
            db, collection_name = make_db_main(persist_directory=tmp_persist_directory, url=url,
                                               fail_any_exception=True, db_type=db_type,
                                               add_if_exists=False)
            assert db is not None
            docs = db.similarity_search("cat")
            assert len(docs) >= 2
            assert 'couch' in str([x.page_content for x in docs])
            assert url in docs[0].metadata['source'] or url in docs[0].metadata['original_source']
            docs = db.similarity_search("cat", 100)
            assert 'So I heard if you give a cat an egg' in str([x.page_content for x in docs])
    kill_weaviate(db_type)


@pytest.mark.parametrize("db_type", db_types)
@wrap_test_forked
def test_mp3_add(db_type):
    kill_weaviate(db_type)
    from src.make_db import make_db_main
    with tempfile.TemporaryDirectory() as tmp_persist_directory:
        with tempfile.TemporaryDirectory() as tmp_user_path:
            test_file1 = os.path.join(tmp_user_path, 'sample.mp3.zip')
            shutil.copy('tests/porsche.mp3.zip', test_file1)
            db, collection_name = make_db_main(persist_directory=tmp_persist_directory, user_path=tmp_user_path,
                                               fail_any_exception=True, db_type=db_type)
            assert db is not None
            docs = db.similarity_search("Porsche")
            assert len(docs) == 1 + (1 if db_type == 'chroma' else 0)
            assert 'Porsche Macan' in docs[0].page_content
            assert 'porsche.mp3' in os.path.normpath(docs[0].metadata['source'])
    kill_weaviate(db_type)


@pytest.mark.parametrize("db_type", db_types)
@wrap_test_forked
def test_mp4_add(db_type):
    kill_weaviate(db_type)
    from src.make_db import make_db_main
    with tempfile.TemporaryDirectory() as tmp_persist_directory:
        with tempfile.TemporaryDirectory() as tmp_user_path:
            url = 'https://h2o-release.s3.amazonaws.com/h2ogpt/iG_jeMeUPBnUO6sx.mp4'
            test_file1 = os.path.join(tmp_user_path, 'demo.mp4')
            download_simple(url, dest=test_file1)
            db, collection_name = make_db_main(persist_directory=tmp_persist_directory, user_path=tmp_user_path,
                                               fail_any_exception=True, db_type=db_type,
                                               enable_captions=True)
            assert db is not None
            docs = db.similarity_search("Gemini")
            assert len(docs) >= 3
            assert 'Gemini' in str([x.page_content for x in docs])
            assert 'demo.mp4' in os.path.normpath(docs[0].metadata['source'])
            docs = db.similarity_search("AI", 100)
            assert 'fun birthday party' in str([x.page_content for x in docs])
            assert 'Gemini tries to design' in str([x.page_content for x in docs])
            assert 'H2OAudioCaptionLoader' in str([x.metadata for x in docs])
            assert 'H2OImageCaptionLoader' in str([x.metadata for x in docs])
            assert '.jpg' in str([x.metadata for x in docs])
    kill_weaviate(db_type)


@wrap_test_forked
def test_chroma_filtering():
    # get test model so don't have to reload it each time
    model, tokenizer, base_model, prompt_type = get_test_model()

    # generic settings true for all cases
    requests_state1 = {'username': 'foo'}
    verbose1 = True
    max_raw_chunks = None
    api = False
    n_jobs = -1
    db_type1 = 'chroma'
    load_db_if_exists1 = True
    use_openai_embedding1 = False
    migrate_embedding_model_or_db1 = False
    auto_migrate_db1 = False

    def get_userid_auth_fake(requests_state1, auth_filename=None, auth_access=None, guest_name=None, **kwargs):
        return str(uuid.uuid4())

    other_kwargs = dict(load_db_if_exists1=load_db_if_exists1,
                        db_type1=db_type1,
                        use_openai_embedding1=use_openai_embedding1,
                        migrate_embedding_model_or_db1=migrate_embedding_model_or_db1,
                        auto_migrate_db1=auto_migrate_db1,
                        verbose1=verbose1,
                        get_userid_auth1=get_userid_auth_fake,
                        max_raw_chunks=max_raw_chunks,
                        api=api,
                        n_jobs=n_jobs,
                        enforce_h2ogpt_api_key=False,
                        enforce_h2ogpt_ui_key=False,
                        )
    mydata_mode1 = LangChainMode.MY_DATA.value
    from src.make_db import make_db_main

    for chroma_new in [False, True]:
        print("chroma_new: %s" % chroma_new, flush=True)
        if chroma_new:
            # fresh, so chroma >= 0.4
            user_path = make_user_path_test()
            from langchain.vectorstores import Chroma
            db, collection_name = make_db_main(user_path=user_path)
            assert isinstance(db, Chroma)

            hf_embedding_model = 'hkunlp/instructor-xl'
            langchain_mode1 = collection_name
            query = 'What is h2oGPT?'
        else:
            # old, was with chroma < 0.4
            # has no user_path
            db, collection_name = make_db_main(download_some=True)
            from src.gpt_langchain import ChromaMig
            assert isinstance(db, ChromaMig)
            assert ChromaMig.__name__ in str(db)
            query = 'What is whisper?'

            hf_embedding_model = "sentence-transformers/all-MiniLM-L6-v2"
            langchain_mode1 = collection_name

        db1s = {langchain_mode1: [None] * length_db1(), mydata_mode1: [None] * length_db1()}

        dbs1 = {langchain_mode1: db}
        langchain_modes = [langchain_mode1]
        langchain_mode_paths = dict(langchain_mode1=None)
        langchain_mode_types = dict(langchain_modes='shared')
        selection_docs_state1 = dict(langchain_modes=langchain_modes,
                                     langchain_mode_paths=langchain_mode_paths,
                                     langchain_mode_types=langchain_mode_types)

        run_db_kwargs = dict(query=query,
                             db=db,
                             use_openai_model=False, use_openai_embedding=False, text_limit=None,
                             hf_embedding_model=hf_embedding_model,
                             db_type=db_type1,
                             langchain_mode_paths=langchain_mode_paths,
                             langchain_mode_types=langchain_mode_types,
                             langchain_mode=langchain_mode1,
                             langchain_agents=[],
                             llamacpp_dict={},

                             model=model,
                             tokenizer=tokenizer,
                             model_name=base_model,
                             prompt_type=prompt_type,

                             top_k_docs=10,  # 4 leaves out docs for test in some cases, so use 10
                             cut_distance=1.8,  # default leaves out some docs in some cases
                             )

        # GET_CHAIN etc.
        for answer_with_sources in [-1, True]:
            print("answer_with_sources: %s" % answer_with_sources, flush=True)
            # mimic nochat-API or chat-UI
            append_sources_to_answer = answer_with_sources != -1
            for doc_choice in ['All', 1, 2]:
                if doc_choice == 'All':
                    document_choice = [DocumentChoice.ALL.value]
                else:
                    docs = [x['source'] for x in db.get()['metadatas']]
                    if doc_choice == 1:
                        document_choice = docs[:doc_choice]
                    else:
                        # ensure don't get dup
                        docs = sorted(set(docs))
                        document_choice = docs[:doc_choice]
                print("doc_choice: %s" % doc_choice, flush=True)
                for langchain_action in [LangChainAction.QUERY.value, LangChainAction.SUMMARIZE_MAP.value]:
                    print("langchain_action: %s" % langchain_action, flush=True)
                    for document_subset in [DocumentSubset.Relevant.name, DocumentSubset.TopKSources.name,
                                            DocumentSubset.RelSources.name]:
                        print("document_subset: %s" % document_subset, flush=True)

                        ret = _run_qa_db(**run_db_kwargs,
                                         langchain_action=langchain_action,
                                         document_subset=document_subset,
                                         document_choice=document_choice,
                                         answer_with_sources=answer_with_sources,
                                         append_sources_to_answer=append_sources_to_answer,
                                         )
                        rets = check_ret(ret)
                        rets1 = rets[0]
                        if chroma_new:
                            if answer_with_sources == -1:
<<<<<<< HEAD
                                assert len(rets1) in [7, 8] and (
                                        'h2oGPT' in rets1['response'] or 'H2O GPT' in rets1['response'] or 'H2O.ai' in
                                        rets1['response'])
                            else:
                                assert len(rets1) in [7, 8] and (
=======
                                assert len(rets1) >= 7 and (
                                        'h2oGPT' in rets1['response'] or 'H2O GPT' in rets1['response'] or 'H2O.ai' in
                                        rets1['response'])
                            else:
                                assert len(rets1) >= 7 and (
>>>>>>> f5d0b627
                                        'h2oGPT' in rets1['response'] or 'H2O GPT' in rets1['response'] or 'H2O.ai' in
                                        rets1['response'])
                                if document_subset == DocumentSubset.Relevant.name:
                                    assert 'h2oGPT' in str(rets1['sources'])
                        else:
                            if answer_with_sources == -1:
<<<<<<< HEAD
                                assert len(rets1) in [7, 8] and (
=======
                                assert len(rets1) >= 7 and (
>>>>>>> f5d0b627
                                        'whisper' in rets1['response'].lower() or
                                        'phase' in rets1['response'].lower() or
                                        'generate' in rets1['response'].lower() or
                                        'statistic' in rets1['response'].lower() or
                                        'a chat bot that' in rets1['response'].lower() or
                                        'non-centrality parameter' in rets1['response'].lower() or
                                        '.pdf' in rets1['response'].lower() or
                                        'gravitational' in rets1['response'].lower() or
                                        'answer to the question'  in rets1['response'].lower()
                                )
                            else:
<<<<<<< HEAD
                                assert len(rets1) in [7, 8] and (
=======
                                assert len(rets1) >= 7 and (
>>>>>>> f5d0b627
                                        'whisper' in rets1['response'].lower() or
                                        'phase' in rets1['response'].lower() or
                                        'generate' in rets1['response'].lower() or
                                        'statistic' in rets1['response'].lower() or
                                        '.pdf' in rets1['response'].lower())
                                if document_subset == DocumentSubset.Relevant.name:
<<<<<<< HEAD
                                    assert 'whisper' in str(rets1['sources']) or \
                                           'Whisper' in str(rets1['sources']) or \
                                           'unbiased' in str(rets1['sources']) or \
                                           'approximate' in str(rets1['sources'])
=======
                                    assert 'whisper' in str(rets1['sources']) or 'unbiased' in str(rets1[
                                        'sources']) or 'approximate' in str(rets1['sources'])
>>>>>>> f5d0b627
                        if answer_with_sources == -1:
                            if document_subset == DocumentSubset.Relevant.name:
                                assert 'score' in rets1['sources'][0] and 'content' in rets1['sources'][
                                    0] and 'source' in rets1['sources'][0]
                                if doc_choice in [1, 2]:
                                    if langchain_action == 'Summarize':
                                        assert len(set(flatten_list([x['source'].split(docs_joiner_default) for x in
                                                                     rets1['sources']]))) >= doc_choice
                                    else:
                                        assert len(set([x['source'] for x in rets1['sources']])) == doc_choice
                                else:
                                    assert len(set([x['source'] for x in rets1['sources']])) >= 1
                            elif document_subset == DocumentSubset.RelSources.name:
                                if doc_choice in [1, 2]:
                                    assert len(set([x['source'] for x in rets1['sources']])) <= doc_choice
                                else:
                                    if langchain_action == 'Summarize':
                                        assert len(set(flatten_list(
                                            [x['source'].split(docs_joiner_default) for x in rets1['sources']]))) >= 2
                                    else:
                                        assert len(set([x['source'] for x in rets1['sources']])) >= 2
                            else:
                                # TopK may just be 1 doc because of many chunks from that doc
                                # if top_k_docs=-1 might get more
                                assert len(set([x['source'] for x in rets1['sources']])) >= 1

        # SHOW DOC
        single_document_choice1 = [x['source'] for x in db.get()['metadatas']][0]
        text_context_list1 = []
        pdf_height = 800
        h2ogpt_key1 = ''
        for view_raw_text_checkbox1 in [True, False]:
            print("view_raw_text_checkbox1: %s" % view_raw_text_checkbox1, flush=True)
            from src.gradio_runner import show_doc
            show_ret = show_doc(db1s, selection_docs_state1, requests_state1,
                                langchain_mode1,
                                single_document_choice1,
                                view_raw_text_checkbox1,
                                text_context_list1,
                                pdf_height,
                                h2ogpt_key1,
                                dbs1=dbs1,
                                hf_embedding_model1=hf_embedding_model,
                                **other_kwargs
                                )
            assert len(show_ret) == 8
            if chroma_new:
                assert1 = show_ret[4]['value'] is not None and 'README.md' in show_ret[4]['value']
                assert2 = show_ret[3]['value'] is not None and 'h2oGPT' in show_ret[3]['value']
                assert assert1 or assert2
            else:
                assert1 = show_ret[4]['value'] is not None and single_document_choice1 in show_ret[4]['value']
                assert2 = show_ret[3]['value'] is not None and single_document_choice1 in show_ret[3]['value']
                assert assert1 or assert2


@pytest.mark.parametrize("data_kind", [
    'simple',
    'helium1',
    'helium2',
    'helium3',
    'helium4',
    'helium5',
])
@wrap_test_forked
def test_merge_docs(data_kind):
    model_max_length = 4096
    max_input_tokens = 1024
    docs_joiner = docs_joiner_default
    docs_token_handling = docs_token_handling_default
    tokenizer = FakeTokenizer(model_max_length=model_max_length)

    from langchain.docstore.document import Document
    if data_kind == 'simple':
        texts = texts_simple
    elif data_kind == 'helium1':
        texts = texts_helium1
    elif data_kind == 'helium2':
        texts = texts_helium2
    elif data_kind == 'helium3':
        texts = texts_helium3
    elif data_kind == 'helium4':
        texts = texts_helium4
    elif data_kind == 'helium5':
        texts = texts_helium5
    else:
        raise RuntimeError("BAD")

    docs_with_score = [(Document(page_content=page_content, metadata={"source": "%d" % pi}), 1.0) for pi, page_content
                       in enumerate(texts)]

    docs_with_score_new, max_docs_tokens = (
        split_merge_docs(docs_with_score, tokenizer=tokenizer, max_input_tokens=max_input_tokens,
                         docs_token_handling=docs_token_handling, joiner=docs_joiner, verbose=True))

    text_context_list = [x[0].page_content for x in docs_with_score_new]
    tokens = [get_token_count(x + docs_joiner, tokenizer) for x in text_context_list]
    print(tokens)

    if data_kind == 'simple':
        assert len(docs_with_score_new) == 1
        assert all([x < max_input_tokens for x in tokens])
    elif data_kind == 'helium1':
        assert len(docs_with_score_new) == 4
        assert all([x < max_input_tokens for x in tokens])
    elif data_kind == 'helium2':
        assert len(docs_with_score_new) == 8
        assert all([x < max_input_tokens for x in tokens])
    elif data_kind == 'helium3':
        assert len(docs_with_score_new) == 5
        assert all([x < max_input_tokens for x in tokens])
    elif data_kind == 'helium4':
        assert len(docs_with_score_new) == 5
        assert all([x < max_input_tokens for x in tokens])
    elif data_kind == 'helium5':
        assert len(docs_with_score_new) == 3
        assert all([x < max_input_tokens for x in tokens])


@wrap_test_forked
def test_crawl():
    from src.gpt_langchain import Crawler
    final_urls = Crawler(urls=['https://github.com/h2oai/h2ogpt'], verbose=True).run()
    assert 'https://github.com/h2oai/h2ogpt/blob/main/docs/README_GPU.md' in final_urls
    print(final_urls)


if __name__ == '__main__':
    pass<|MERGE_RESOLUTION|>--- conflicted
+++ resolved
@@ -1885,30 +1885,18 @@
                         rets1 = rets[0]
                         if chroma_new:
                             if answer_with_sources == -1:
-<<<<<<< HEAD
-                                assert len(rets1) in [7, 8] and (
-                                        'h2oGPT' in rets1['response'] or 'H2O GPT' in rets1['response'] or 'H2O.ai' in
-                                        rets1['response'])
-                            else:
-                                assert len(rets1) in [7, 8] and (
-=======
                                 assert len(rets1) >= 7 and (
                                         'h2oGPT' in rets1['response'] or 'H2O GPT' in rets1['response'] or 'H2O.ai' in
                                         rets1['response'])
                             else:
                                 assert len(rets1) >= 7 and (
->>>>>>> f5d0b627
                                         'h2oGPT' in rets1['response'] or 'H2O GPT' in rets1['response'] or 'H2O.ai' in
                                         rets1['response'])
                                 if document_subset == DocumentSubset.Relevant.name:
                                     assert 'h2oGPT' in str(rets1['sources'])
                         else:
                             if answer_with_sources == -1:
-<<<<<<< HEAD
-                                assert len(rets1) in [7, 8] and (
-=======
                                 assert len(rets1) >= 7 and (
->>>>>>> f5d0b627
                                         'whisper' in rets1['response'].lower() or
                                         'phase' in rets1['response'].lower() or
                                         'generate' in rets1['response'].lower() or
@@ -1920,26 +1908,15 @@
                                         'answer to the question'  in rets1['response'].lower()
                                 )
                             else:
-<<<<<<< HEAD
-                                assert len(rets1) in [7, 8] and (
-=======
                                 assert len(rets1) >= 7 and (
->>>>>>> f5d0b627
                                         'whisper' in rets1['response'].lower() or
                                         'phase' in rets1['response'].lower() or
                                         'generate' in rets1['response'].lower() or
                                         'statistic' in rets1['response'].lower() or
                                         '.pdf' in rets1['response'].lower())
                                 if document_subset == DocumentSubset.Relevant.name:
-<<<<<<< HEAD
-                                    assert 'whisper' in str(rets1['sources']) or \
-                                           'Whisper' in str(rets1['sources']) or \
-                                           'unbiased' in str(rets1['sources']) or \
-                                           'approximate' in str(rets1['sources'])
-=======
                                     assert 'whisper' in str(rets1['sources']) or 'unbiased' in str(rets1[
                                         'sources']) or 'approximate' in str(rets1['sources'])
->>>>>>> f5d0b627
                         if answer_with_sources == -1:
                             if document_subset == DocumentSubset.Relevant.name:
                                 assert 'score' in rets1['sources'][0] and 'content' in rets1['sources'][
