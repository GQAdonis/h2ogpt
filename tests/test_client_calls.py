--- conflicted
+++ resolved
@@ -369,46 +369,6 @@
     main(gradio=True, block_gradio_exit=False)
 
 
-<<<<<<< HEAD
-@pytest.mark.skipif(not os.getenv('SERVER'),
-                    reason="For testing text-generatino-inference server")
-@wrap_test_forked
-def test_text_generation_inference_server1():
-    """
-    e.g.
-    SERVER on 192.168.1.46
-    (alpaca) jon@gpu:/data/jon/h2o-llm$ CUDA_VISIBLE_DEVICES=0,1 docker run --gpus all --shm-size 2g -e NCCL_SHM_DISABLE=1 -e TRANSFORMERS_CACHE="/.cache/" -p 6112:80 -v $HOME/.cache:/.cache/ -v $HOME/.cache/huggingface/hub/:/data  ghcr.io/huggingface/text-generation-inference:0.8.2 --model-id h2oai/h2ogpt-oasst1-512-12b --max-input-length 2048 --max-total-tokens 3072 --sharded=true --num-shard=2 --disable-custom-kernels --quantize bitsandbytes
-
-    CLIENT on separate system
-    HOST=http://192.168.1.46:6112 SERVER=1 pytest -s -v test_client_calls::test_text_generation_inference_server1
-
-    :return:
-    """
-
-    # Python client test:
-    from text_generation import Client
-
-    host = os.getenv("HOST", "http://127.0.0.1:6112")
-    client = Client(host)
-    print(client.generate("What is Deep Learning?", max_new_tokens=17).generated_text)
-
-    text = ""
-    for response in client.generate_stream("What is Deep Learning?", max_new_tokens=17):
-        if not response.token.special:
-            text += response.token.text
-    assert 'Deep learning is a subfield of machine learning' in text
-
-    # Curl Test (not really pass fail yet)
-    import subprocess
-    output = subprocess.run(['curl', '%s/generate' % host, '-X', 'POST', '-d',
-                             '{"inputs":"<|prompt|>What is Deep Learning?<|endoftext|><|answer|>","parameters":{"max_new_tokens": 20, "truncate": 1024, "do_sample": false, "temperature": 0.1, "repetition_penalty": 1.2}}',
-                             '-H', 'Content-Type: application/json',
-                             '--user', 'user:bhx5xmu6UVX4'],
-                            check=True, capture_output=True).stdout.decode()
-    text = ast.literal_eval(output)['generated_text']
-    assert 'Deep learning is a subfield of machine learning' in text or \
-           'Deep learning refers to a class of machine learning' in text
-=======
 @pytest.mark.skipif(not os.getenv('STRESS'), reason="Only for stress testing already-running server")
 @pytest.mark.parametrize("repeat", list(range(0, 16)))
 def test_client_stress(repeat):
@@ -438,4 +398,43 @@
         api_name=api_name,
     )
     print("Raw client result: %s" % res, flush=True)
->>>>>>> 5a886aad
+
+
+@pytest.mark.skipif(not os.getenv('SERVER'),
+                    reason="For testing text-generatino-inference server")
+@wrap_test_forked
+def test_text_generation_inference_server1():
+    """
+    e.g.
+    SERVER on 192.168.1.46
+    (alpaca) jon@gpu:/data/jon/h2o-llm$ CUDA_VISIBLE_DEVICES=0,1 docker run --gpus all --shm-size 2g -e NCCL_SHM_DISABLE=1 -e TRANSFORMERS_CACHE="/.cache/" -p 6112:80 -v $HOME/.cache:/.cache/ -v $HOME/.cache/huggingface/hub/:/data  ghcr.io/huggingface/text-generation-inference:0.8.2 --model-id h2oai/h2ogpt-oasst1-512-12b --max-input-length 2048 --max-total-tokens 3072 --sharded=true --num-shard=2 --disable-custom-kernels --quantize bitsandbytes
+
+    CLIENT on separate system
+    HOST=http://192.168.1.46:6112 SERVER=1 pytest -s -v test_client_calls::test_text_generation_inference_server1
+
+    :return:
+    """
+
+    # Python client test:
+    from text_generation import Client
+
+    host = os.getenv("HOST", "http://127.0.0.1:6112")
+    client = Client(host)
+    print(client.generate("What is Deep Learning?", max_new_tokens=17).generated_text)
+
+    text = ""
+    for response in client.generate_stream("What is Deep Learning?", max_new_tokens=17):
+        if not response.token.special:
+            text += response.token.text
+    assert 'Deep learning is a subfield of machine learning' in text
+
+    # Curl Test (not really pass fail yet)
+    import subprocess
+    output = subprocess.run(['curl', '%s/generate' % host, '-X', 'POST', '-d',
+                             '{"inputs":"<|prompt|>What is Deep Learning?<|endoftext|><|answer|>","parameters":{"max_new_tokens": 20, "truncate": 1024, "do_sample": false, "temperature": 0.1, "repetition_penalty": 1.2}}',
+                             '-H', 'Content-Type: application/json',
+                             '--user', 'user:bhx5xmu6UVX4'],
+                            check=True, capture_output=True).stdout.decode()
+    text = ast.literal_eval(output)['generated_text']
+    assert 'Deep learning is a subfield of machine learning' in text or \
+           'Deep learning refers to a class of machine learning' in text